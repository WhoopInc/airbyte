--- conflicted
+++ resolved
@@ -1,7 +1,5 @@
 # Changelog
 
-<<<<<<< HEAD
-=======
 ## 0.1.47
 Fix typing errors.
 
@@ -32,7 +30,6 @@
 ## 0.1.37
 Fix `emitted_at` from `seconds * 1000` to correct milliseconds.
 
->>>>>>> 0beda4f2
 ## 0.1.36
 Fix broken logger in streams: add logger inheritance for streams from `airbyte`.
 

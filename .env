# This file only contains Docker relevant variables.
#
# Variables with defaults have been omitted to avoid duplication of defaults.
# The only exception to the non-default rule are env vars related to scaling.
#
# See https://github.com/airbytehq/airbyte/blob/master/airbyte-config/models/src/main/java/io/airbyte/config/Configs.java
# for the latest environment variables.
#
# # Contributors - please organise this env file according to the above linked file.


### SHARED ###
<<<<<<< HEAD
VERSION=0.35.45-alpha
=======
VERSION=0.35.46-alpha
>>>>>>> 55b92a55

# When using the airbyte-db via default docker image
CONFIG_ROOT=/data
DATA_DOCKER_MOUNT=airbyte_data
DB_DOCKER_MOUNT=airbyte_db

# Workspace storage for running jobs (logs, etc)
WORKSPACE_ROOT=/tmp/workspace
WORKSPACE_DOCKER_MOUNT=airbyte_workspace

# Local mount to access local files from filesystem
# todo (cgardens) - when we are mount raw directories instead of named volumes, *_DOCKER_MOUNT must
# be the same as *_ROOT.
# Issue: https://github.com/airbytehq/airbyte/issues/578
LOCAL_ROOT=/tmp/airbyte_local
LOCAL_DOCKER_MOUNT=/tmp/airbyte_local
# todo (cgardens) - hack to handle behavior change in docker compose. *_PARENT directories MUST
# already exist on the host filesystem and MUST be parents of *_ROOT.
# Issue: https://github.com/airbytehq/airbyte/issues/577
HACK_LOCAL_ROOT_PARENT=/tmp


### DATABASE ###
# Airbyte Internal Job Database, see https://docs.airbyte.io/operator-guides/configuring-airbyte-db
DATABASE_USER=docker
DATABASE_PASSWORD=docker
DATABASE_HOST=db
DATABASE_PORT=5432
DATABASE_DB=airbyte
# translate manually DATABASE_URL=jdbc:postgresql://${DATABASE_HOST}:${DATABASE_PORT/${DATABASE_DB} (do not include the username or password here)
DATABASE_URL=jdbc:postgresql://db:5432/airbyte
JOBS_DATABASE_MINIMUM_FLYWAY_MIGRATION_VERSION=0.29.15.001

# Airbyte Internal Config Database, defaults to Job Database if empty. Explicitly left empty to mute docker compose warnings.
CONFIG_DATABASE_USER=
CONFIG_DATABASE_PASSWORD=
CONFIG_DATABASE_URL=
CONFIGS_DATABASE_MINIMUM_FLYWAY_MIGRATION_VERSION=0.35.15.001

### AIRBYTE SERVICES ###
TEMPORAL_HOST=airbyte-temporal:7233
INTERNAL_API_HOST=airbyte-server:8001
WEBAPP_URL=http://localhost:8000/
# Although not present as an env var, required for webapp configuration.
API_URL=/api/v1/


### JOBS ###
# Relevant to scaling.
SYNC_JOB_MAX_ATTEMPTS=3
SYNC_JOB_MAX_TIMEOUT_DAYS=3
JOB_MAIN_CONTAINER_CPU_REQUEST=
JOB_MAIN_CONTAINER_CPU_LIMIT=
JOB_MAIN_CONTAINER_MEMORY_REQUEST=
JOB_MAIN_CONTAINER_MEMORY_LIMIT=


### LOGGING/MONITORING/TRACKING ###
TRACKING_STRATEGY=segment
# Although not present as an env var, expected by Log4J configuration.
LOG_LEVEL=INFO
# Although not present as an env var, helps Airbyte track job healthiness.
SENTRY_DSN="https://d4b03de0c4574c78999b8d58e55243dc@o1009025.ingest.sentry.io/6102835"


### APPLICATIONS ###
# Scheduler #
# Relevant to scaling.
SUBMITTER_NUM_THREADS=10

# Worker #
# Relevant to scaling.
MAX_SYNC_WORKERS=5
MAX_SPEC_WORKERS=5
MAX_CHECK_WORKERS=5
MAX_DISCOVER_WORKERS=5


### FEATURE FLAGS ###
NEW_SCHEDULER=false<|MERGE_RESOLUTION|>--- conflicted
+++ resolved
@@ -10,11 +10,7 @@
 
 
 ### SHARED ###
-<<<<<<< HEAD
-VERSION=0.35.45-alpha
-=======
 VERSION=0.35.46-alpha
->>>>>>> 55b92a55
 
 # When using the airbyte-db via default docker image
 CONFIG_ROOT=/data

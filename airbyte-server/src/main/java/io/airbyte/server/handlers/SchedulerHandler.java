--- conflicted
+++ resolved
@@ -81,12 +81,9 @@
   private final JobNotifier jobNotifier;
   private final WorkflowServiceStubs temporalService;
   private final OAuthConfigSupplier oAuthConfigSupplier;
-<<<<<<< HEAD
-=======
   private final JobConverter jobConverter;
   private final WorkerEnvironment workerEnvironment;
   private final LogConfigs logConfigs;
->>>>>>> 1dcd525e
 
   public SchedulerHandler(final ConfigRepository configRepository,
                           final SchedulerJobClient schedulerJobClient,
@@ -94,13 +91,9 @@
                           final JobPersistence jobPersistence,
                           final JobNotifier jobNotifier,
                           final WorkflowServiceStubs temporalService,
-<<<<<<< HEAD
-                          final OAuthConfigSupplier oAuthConfigSupplier) {
-=======
                           final OAuthConfigSupplier oAuthConfigSupplier,
                           final WorkerEnvironment workerEnvironment,
                           final LogConfigs logConfigs) {
->>>>>>> 1dcd525e
     this(
         configRepository,
         schedulerJobClient,
@@ -126,13 +119,9 @@
                    final JobPersistence jobPersistence,
                    final JobNotifier jobNotifier,
                    final WorkflowServiceStubs temporalService,
-<<<<<<< HEAD
-                   final OAuthConfigSupplier oAuthConfigSupplier) {
-=======
                    final OAuthConfigSupplier oAuthConfigSupplier,
                    final WorkerEnvironment workerEnvironment,
                    final LogConfigs logConfigs) {
->>>>>>> 1dcd525e
     this.configRepository = configRepository;
     this.schedulerJobClient = schedulerJobClient;
     this.synchronousSchedulerClient = synchronousSchedulerClient;
@@ -251,11 +240,7 @@
     return discoverJobToOutput(response);
   }
 
-<<<<<<< HEAD
-  private static SourceDiscoverSchemaRead discoverJobToOutput(final SynchronousResponse<AirbyteCatalog> response) {
-=======
   private SourceDiscoverSchemaRead discoverJobToOutput(final SynchronousResponse<AirbyteCatalog> response) {
->>>>>>> 1dcd525e
     final SourceDiscoverSchemaRead sourceDiscoverSchemaRead = new SourceDiscoverSchemaRead()
         .jobInfo(jobConverter.getSynchronousJobRead(response));
 
@@ -273,11 +258,7 @@
     final SynchronousResponse<ConnectorSpecification> response = specFetcher.getSpecJobResponse(source);
     final ConnectorSpecification spec = response.getOutput();
     final SourceDefinitionSpecificationRead specRead = new SourceDefinitionSpecificationRead()
-<<<<<<< HEAD
-        .jobInfo(JobConverter.getSynchronousJobRead(response))
-=======
         .jobInfo(jobConverter.getSynchronousJobRead(response))
->>>>>>> 1dcd525e
         .connectionSpecification(spec.getConnectionSpecification())
         .documentationUrl(spec.getDocumentationUrl().toString())
         .sourceDefinitionId(sourceDefinitionId);
@@ -290,12 +271,8 @@
     return specRead;
   }
 
-<<<<<<< HEAD
-  public DestinationDefinitionSpecificationRead getDestinationSpecification(final DestinationDefinitionIdRequestBody destinationDefinitionIdRequestBody)
-=======
   public DestinationDefinitionSpecificationRead getDestinationSpecification(
                                                                             final DestinationDefinitionIdRequestBody destinationDefinitionIdRequestBody)
->>>>>>> 1dcd525e
       throws ConfigNotFoundException, IOException, JsonValidationException {
     final UUID destinationDefinitionId = destinationDefinitionIdRequestBody.getDestinationDefinitionId();
     final StandardDestinationDefinition destination = configRepository.getStandardDestinationDefinition(destinationDefinitionId);
@@ -303,11 +280,7 @@
     final ConnectorSpecification spec = response.getOutput();
 
     final DestinationDefinitionSpecificationRead specRead = new DestinationDefinitionSpecificationRead()
-<<<<<<< HEAD
-        .jobInfo(JobConverter.getSynchronousJobRead(response))
-=======
         .jobInfo(jobConverter.getSynchronousJobRead(response))
->>>>>>> 1dcd525e
         .supportedDestinationSyncModes(Enums.convertListTo(spec.getSupportedDestinationSyncModes(), DestinationSyncMode.class))
         .connectionSpecification(spec.getConnectionSpecification())
         .documentationUrl(spec.getDocumentationUrl().toString())
@@ -323,13 +296,6 @@
     return specRead;
   }
 
-<<<<<<< HEAD
-  public SynchronousResponse<ConnectorSpecification> getConnectorSpecification(final String dockerImage) throws IOException {
-    return synchronousSchedulerClient.createGetSpecJob(dockerImage);
-  }
-
-=======
->>>>>>> 1dcd525e
   public JobInfoRead syncConnection(final ConnectionIdRequestBody connectionIdRequestBody)
       throws ConfigNotFoundException, IOException, JsonValidationException {
     final UUID connectionId = connectionIdRequestBody.getConnectionId();
@@ -394,11 +360,7 @@
   }
 
   public ConnectionState getState(final ConnectionIdRequestBody connectionIdRequestBody) throws IOException {
-<<<<<<< HEAD
-    final Optional<State> currentState = jobPersistence.getCurrentState(connectionIdRequestBody.getConnectionId());
-=======
     final Optional<State> currentState = configRepository.getConnectionState(connectionIdRequestBody.getConnectionId());
->>>>>>> 1dcd525e
     LOGGER.info("currentState server: {}", currentState);
 
     final ConnectionState connectionState = new ConnectionState()
@@ -409,10 +371,7 @@
     return connectionState;
   }
 
-<<<<<<< HEAD
-=======
   // todo (cgardens) - this method needs a test.
->>>>>>> 1dcd525e
   public JobInfoRead cancelJob(final JobIdRequestBody jobIdRequestBody) throws IOException {
     final long jobId = jobIdRequestBody.getId();
 
@@ -426,15 +385,9 @@
   }
 
   private void cancelTemporalWorkflowIfPresent(final long jobId) throws IOException {
-<<<<<<< HEAD
-    final var latestAttemptId = jobPersistence.getJob(jobId).getAttempts().size() - 1; // attempts ids are monotonically increasing starting from 0
-                                                                                       // and
-    // specific to a job id, allowing us to do this.
-=======
     // attempts ids are monotonically increasing starting from 0 and specific to a job id, allowing us
     // to do this.
     final var latestAttemptId = jobPersistence.getJob(jobId).getAttempts().size() - 1;
->>>>>>> 1dcd525e
     final var workflowId = jobPersistence.getAttemptTemporalWorkflowId(jobId, latestAttemptId);
 
     if (workflowId.isPresent()) {

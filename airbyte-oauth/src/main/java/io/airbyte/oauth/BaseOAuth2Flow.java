--- conflicted
+++ resolved
@@ -185,10 +185,7 @@
             getClientSecretUnsafe(oAuthParamConfig),
             extractCodeParameter(queryParams),
             redirectUrl,
-<<<<<<< HEAD
-=======
             inputOAuthConfiguration,
->>>>>>> 0beda4f2
             oAuthParamConfig),
         oAuthConfigSpecification);
   }
@@ -210,10 +207,7 @@
             getClientSecretUnsafe(oAuthParamConfig),
             extractCodeParameter(queryParams),
             redirectUrl,
-<<<<<<< HEAD
-=======
             inputOAuthConfiguration,
->>>>>>> 0beda4f2
             oAuthParamConfig),
         oAuthConfigSpecification);
   }
@@ -295,12 +289,8 @@
     return List.of("credentials");
   }
 
-<<<<<<< HEAD
-  private static void validateInputOAuthConfiguration(final OAuthConfigSpecification oauthConfigSpecification, final JsonNode inputOAuthConfiguration)
-=======
   protected static void validateInputOAuthConfiguration(final OAuthConfigSpecification oauthConfigSpecification,
                                                         final JsonNode inputOAuthConfiguration)
->>>>>>> 0beda4f2
       throws JsonValidationException {
     if (oauthConfigSpecification != null && oauthConfigSpecification.getOauthUserInputFromConnectorConfigSpecification() != null) {
       final JsonSchemaValidator validator = new JsonSchemaValidator();

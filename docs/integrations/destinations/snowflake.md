# Snowflake

## Overview

The Airbyte Snowflake destination allows you to sync data to Snowflake.

### Sync overview

#### Output schema

Each stream will be output into its own table in Snowflake. Each table will contain 3 columns:

* `_airbyte_ab_id`: a uuid assigned by Airbyte to each event that is processed. The column type in Snowflake is `VARCHAR`.
* `_airbyte_emitted_at`: a timestamp representing when the event was pulled from the data source. The column type in Snowflake is `TIMESTAMP WITH TIME ZONE`.
* `_airbyte_data`: a json blob representing with the event data. The column type in Snowflake is `VARIANT`.

Note that Airbyte will create **permanent** tables. If you prefer to create transient tables (see [Snowflake docs](https://docs.snowflake.com/en/user-guide/tables-temp-transient.html) for a comparison), you will want to create a dedicated transient database for Airbyte (`CREATE TRANSIENT DATABASE airbyte_database`).

#### Features

| Feature | Supported?\(Yes/No\) | Notes |
| :--- | :--- | :--- |
| Full Refresh Sync | Yes |  |
| Incremental - Append Sync | Yes |  |
| Incremental - Deduped History | Yes |  |
| Namespaces | Yes |  |

## Getting started

### Requirements

1. Active Snowflake warehouse

We recommend creating an Airbyte-specific warehouse, database, schema, user, and role for writing data into Snowflake so it is possible to track costs specifically related to Airbyte \(including the cost of running this warehouse\) and control permissions at a granular level. Since the Airbyte user creates, drops, and alters tables, `OWNERSHIP` permissions are required in Snowflake. If you are not following the recommended script below, please limit the `OWNERSHIP` permissions to only the necessary database and schema for the Airbyte user.

We provide the following script to create these resources. Before running, you must change the password to something secure. You may change the names of the other resources if you desire.
Login into your Snowflake warehouse, copy and paste the following script in a new [worksheet](https://docs.snowflake.com/en/user-guide/ui-worksheet.html). Select the `All Queries` checkbox and then press the `Run` button.

```text
-- set variables (these need to be uppercase)
set airbyte_role = 'AIRBYTE_ROLE';
set airbyte_username = 'AIRBYTE_USER';
set airbyte_warehouse = 'AIRBYTE_WAREHOUSE';
set airbyte_database = 'AIRBYTE_DATABASE';
set airbyte_schema = 'AIRBYTE_SCHEMA';

-- set user password
set airbyte_password = 'password';

begin;

-- create Airbyte role
use role securityadmin;
create role if not exists identifier($airbyte_role);
grant role identifier($airbyte_role) to role SYSADMIN;

-- create Airbyte user
create user if not exists identifier($airbyte_username)
password = $airbyte_password
default_role = $airbyte_role
default_warehouse = $airbyte_warehouse;

grant role identifier($airbyte_role) to user identifier($airbyte_username);

-- change role to sysadmin for warehouse / database steps
use role sysadmin;

-- create Airbyte warehouse
create warehouse if not exists identifier($airbyte_warehouse)
warehouse_size = xsmall
warehouse_type = standard
auto_suspend = 60
auto_resume = true
initially_suspended = true;

-- create Airbyte database
create database if not exists identifier($airbyte_database);

-- grant Airbyte warehouse access
grant USAGE
on warehouse identifier($airbyte_warehouse)
to role identifier($airbyte_role);

-- grant Airbyte database access
grant OWNERSHIP
on database identifier($airbyte_database)
to role identifier($airbyte_role);

commit;

begin;

USE DATABASE identifier($airbyte_database);

-- create schema for Airbyte data
CREATE SCHEMA IF NOT EXISTS identifier($airbyte_schema);

commit;

begin;

-- grant Airbyte schema access
grant OWNERSHIP
on schema identifier($airbyte_schema)
to role identifier($airbyte_role);

commit;
```

### Setup the Snowflake destination in Airbyte

You should now have all the requirements needed to configure Snowflake as a destination in the UI. You'll need the following information to configure the Snowflake destination:

* **[Host](https://docs.snowflake.com/en/user-guide/admin-account-identifier.html)** : The host domain of the snowflake instance (must include the account, region, cloud environment, and end with snowflakecomputing.com). Be sure to use the correct [account identifier format](https://docs.snowflake.com/en/user-guide/admin-account-identifier.html#account-identifier-formats-by-cloud-platform-and-region) based on the region you are in: 
   * Example - us-west-1: `xy12345.snowflakecomputing.com`
   * Example - us-east-2: `xy12345.us-east-2.aws.snowflakecomputing.com`
* **[Role](https://docs.snowflake.com/en/user-guide/security-access-control-overview.html#roles)** : The role you created for Airbyte to access Snowflake. Example - `AIRBYTE_ROLE`
* **[Warehouse](https://docs.snowflake.com/en/user-guide/warehouses-overview.html#overview-of-warehouses)** : The warehouse you created for Airbyte to sync data into. Example - `AIRBYTE_WAREHOUSE`
* **[Database](https://docs.snowflake.com/en/sql-reference/ddl-database.html#database-schema-share-ddl)** : The database you created for Airbyte to sync data into. Example - `AIRBYTE_DATABASE`
* **[Schema](https://docs.snowflake.com/en/sql-reference/ddl-database.html#database-schema-share-ddl)** : The default schema is used as the target schema for all statements issued from the connection that do not explicitly specify a schema name. Schema name would be transformed to allowed by Snowflake if it not follow [Snowflake Naming Conventions](https://docs.airbyte.io/integrations/destinations/snowflake#notes-about-snowflake-naming-conventions).
* **Username** : The username you created to allow Airbyte to access the database. Example - `AIRBYTE_USER`
* **Password** : The password associated with the username.
* **[JDBC URL Params](https://docs.snowflake.com/en/user-guide/jdbc-parameters.html)** (Optional) : Additional properties to pass to the JDBC URL string when connecting to the database formatted as 'key=value' pairs separated by the symbol '&'. (example: key1=value1&key2=value2&key3=value3). 

## Notes about Snowflake Naming Conventions

From [Snowflake Identifiers syntax](https://docs.snowflake.com/en/sql-reference/identifiers-syntax.html):

### Unquoted Identifiers:

* Start with a letter \(A-Z, a-z\) or an underscore \(“\_”\).
* Contain only letters, underscores, decimal digits \(0-9\), and dollar signs \(“$”\).
* Are case-insensitive.

When an identifier is unquoted, it is stored and resolved in uppercase.

### Quoted Identifiers:

* The identifier is case-sensitive.
* Delimited identifiers \(i.e. identifiers enclosed in double quotes\) can start with and contain any valid characters, including:
  * Numbers
  * Special characters \(., ', !, @, \#, $, %, ^, &, \*, etc.\)
  * Extended ASCII and non-ASCII characters
  * Blank spaces

When an identifier is double-quoted, it is stored and resolved exactly as entered, including case.

### Note

* Regardless of whether an identifier is unquoted or double-quoted, the maximum number of characters allowed is 255 \(including blank spaces\).
* Identifiers can also be specified using string literals, session variables or bind variables. For details, see SQL Variables.
* If an object is created using a double-quoted identifier, when referenced in a query or any other SQL statement, the identifier must be specified exactly as created, including the double quotes. Failure to include the quotes might result in an Object does not exist error \(or similar type of error\).
* Also, note that the entire identifier must be enclosed in quotes when referenced in a query/SQL statement. This is particularly important if periods \(.\) are used in identifiers because periods are also used in fully-qualified object names to separate each object.

Therefore, Airbyte Snowflake destination will create tables and schemas using the Unquoted identifiers when possible or fallback to Quoted Identifiers if the names are containing special characters.

## Loading Method

By default, Airbyte uses [INTERNAL STAGING](https://docs.airbyte.com/integrations/destinations/snowflake#internal-staging)  

### Internal Staging

Internal named stages are storage location objects within a Snowflake database/schema. Because they are database objects, the same security permissions apply as with any other database objects. No need to provide additional properties for internal staging. This is also the recommended way of using the connector. It doesn't require any external resources and is quick to setup and use. 

**Operating on a stage also requires the USAGE privilege on the parent database and schema.**

### AWS S3 Staging

For AWS S3, you will need to create a bucket and provide credentials to access the bucket. We recommend creating a bucket that is only used for Airbyte to stage data to Snowflake. Airbyte needs read/write access to interact with this bucket.

Provide the required S3 info.

* **S3 Bucket Name**
    * See [this](https://docs.aws.amazon.com/AmazonS3/latest/userguide/create-bucket-overview.html) to create an S3 bucket.
* **S3 Bucket Region**
    * Place the S3 bucket and the Redshift cluster in the same region to save on networking costs.
* **Access Key Id**
    * See [this](https://docs.aws.amazon.com/general/latest/gr/aws-sec-cred-types.html#access-keys-and-secret-access-keys) on how to generate an access key.
    * We recommend creating an Airbyte-specific user. This user will require [read and write permissions](https://docs.aws.amazon.com/IAM/latest/UserGuide/reference_policies_examples_s3_rw-bucket.html) to objects in the staging bucket.
* **Secret Access Key**
    * Corresponding key to the above key id.
* **Part Size**
    * Affects the size limit of an individual Redshift table. Optional. Increase this if syncing tables larger than 100GB. Files are streamed to S3 in parts. This determines the size of each part, in MBs. As S3 has a limit of 10,000 parts per file, part size affects the table size. This is 10MB by default, resulting in a default table limit of 100GB. Note, a larger part size will result in larger memory requirements. A rule of thumb is to multiply the part size by 10 to get the memory requirement. Modify this with care.

Optional parameters:
* **Purge Staging Data**
    * Whether to delete the staging files from S3 after completing the sync. Specifically, the connector will create CSV files named `bucketPath/namespace/streamName/syncDate_epochMillis_randomUuid.csv` containing three columns (`ab_id`, `data`, `emitted_at`). Normally these files are deleted after the `COPY` command completes; if you want to keep them for other purposes, set `purge_staging_data` to `false`.


### Google Cloud Storage \(GCS\) Staging

First you will need to create a GCS bucket.

Then you will need to run the script below:

* You must run the script as the account admin for Snowflake.
* You should replace `AIRBYTE_ROLE` with the role you used for Airbyte's Snowflake configuration.
* Replace `YOURBUCKETNAME` with your bucket name
* The stage name can be modified to any valid name.
* `gcs_airbyte_integration` must be used

The script:

```text
create storage INTEGRATION gcs_airbyte_integration
  TYPE = EXTERNAL_STAGE
  STORAGE_PROVIDER = GCS
  ENABLED = TRUE
  STORAGE_ALLOWED_LOCATIONS = ('gcs://YOURBUCKETNAME');

create stage gcs_airbyte_stage
  url = 'gcs://YOURBUCKETNAME'
  storage_integration = gcs_airbyte_integration;

GRANT USAGE ON integration gcs_airbyte_integration TO ROLE AIRBYTE_ROLE;
GRANT USAGE ON stage gcs_airbyte_stage TO ROLE AIRBYTE_ROLE;

DESC STORAGE INTEGRATION gcs_airbyte_integration;
```

The final query should show a `STORAGE_GCP_SERVICE_ACCOUNT` property with an email as the property value.

Finally, you need to add read/write permissions to your bucket with that email.

## Changelog

| Version | Date       | Pull Request | Subject |
|:--------|:-----------| :-----       | :------ |
<<<<<<< HEAD
| 0.4.15  | 2022-02-23 | [\#10341](https://github.com/airbytehq/airbyte/pull/10341) | Add Azure blob staging support |
=======
| 0.4.17  | 2022-02-25 | [10421](https://github.com/airbytehq/airbyte/pull/10421) | Refactor JDBC parameters handling                                                                   |
| 0.4.16  | 2022-02-25 | [\#10627](https://github.com/airbytehq/airbyte/pull/10627) | Add try catch to make sure all handlers are closed |
| 0.4.15  | 2022-02-22 | [\#10459](https://github.com/airbytehq/airbyte/pull/10459) | Add FailureTrackingAirbyteMessageConsumer |
>>>>>>> 62ade49b
| 0.4.14  | 2022-02-17 | [\#10394](https://github.com/airbytehq/airbyte/pull/10394) | Reduce memory footprint. |
| 0.4.13  | 2022-02-16 | [\#10212](https://github.com/airbytehq/airbyte/pull/10212) | Execute COPY command in parallel for S3 and GCS staging |
| 0.4.12  | 2022-02-15 | [\#10342](https://github.com/airbytehq/airbyte/pull/10342) | Use connection pool, and fix connection leak. |
| 0.4.11  | 2022-02-14 | [\#9920](https://github.com/airbytehq/airbyte/pull/9920) | Updated the size of staging files for S3 staging. Also, added closure of S3 writers to staging files when data has been written to an staging file. |
| 0.4.10  | 2022-02-14 | [\#10297](https://github.com/airbytehq/airbyte/pull/10297) | Halve the record buffer size to reduce memory consumption. |
| 0.4.9   | 2022-02-14 | [\#10256](https://github.com/airbytehq/airbyte/pull/10256) | Add `ExitOnOutOfMemoryError` JVM flag. |
| 0.4.8   | 2022-02-01 | [\#9959](https://github.com/airbytehq/airbyte/pull/9959) | Fix null pointer exception from buffered stream consumer. |
| 0.4.7   | 2022-01-29 | [\#9745](https://github.com/airbytehq/airbyte/pull/9745) | Integrate with Sentry. |
| 0.4.6   | 2022-01-28 | [#9623](https://github.com/airbytehq/airbyte/pull/9623) | Add jdbc_url_params support for optional JDBC parameters |
| 0.4.5   | 2021-12-29 | [#9184](https://github.com/airbytehq/airbyte/pull/9184) | Update connector fields title/description |
| 0.4.4   | 2022-01-24 | [#9743](https://github.com/airbytehq/airbyte/pull/9743) | Fixed bug with dashes in schema name |
| 0.4.3   | 2022-01-20 | [#9531](https://github.com/airbytehq/airbyte/pull/9531) | Start using new S3StreamCopier and expose the purgeStagingData option |
| 0.4.2   | 2022-01-10 | [#9141](https://github.com/airbytehq/airbyte/pull/9141) | Fixed duplicate rows on retries |
| 0.4.1   | 2021-01-06 | [#9311](https://github.com/airbytehq/airbyte/pull/9311) | Update сreating schema during check |
| 0.4.0   | 2021-12-27 | [#9063](https://github.com/airbytehq/airbyte/pull/9063) | Updated normalization to produce permanent tables |
| 0.3.24  | 2021-12-23 | [#8869](https://github.com/airbytehq/airbyte/pull/8869) | Changed staging approach to Byte-Buffered |
| 0.3.23  | 2021-12-22 | [#9039](https://github.com/airbytehq/airbyte/pull/9039) | Added part_size configuration in UI for S3 loading method |
| 0.3.22  | 2021-12-21 | [#9006](https://github.com/airbytehq/airbyte/pull/9006) | Updated jdbc schema naming to follow Snowflake Naming Conventions |
| 0.3.21  | 2021-12-15 | [#8781](https://github.com/airbytehq/airbyte/pull/8781) | Updated check method to verify permissions to create/drop stage for internal staging; compatibility fix for Java 17 |
| 0.3.20  | 2021-12-10 | [#8562](https://github.com/airbytehq/airbyte/pull/8562) | Moving classes around for better dependency management; compatibility fix for Java 17                               |
| 0.3.19  | 2021-12-06 | [#8528](https://github.com/airbytehq/airbyte/pull/8528) | Set Internal Staging as default choice                                                                              |
| 0.3.18  | 2021-11-26 | [#8253](https://github.com/airbytehq/airbyte/pull/8253) | Snowflake Internal Staging Support                                                                                  |
| 0.3.17  | 2021-11-08 | [#7719](https://github.com/airbytehq/airbyte/pull/7719) | Improve handling of wide rows by buffering records based on their byte size rather than their count                 |
| 0.3.15  | 2021-10-11 | [#6949](https://github.com/airbytehq/airbyte/pull/6949) | Each stream was split into files of 10,000 records each for copying using S3 or GCS                                 |
| 0.3.14  | 2021-09-08 | [#5924](https://github.com/airbytehq/airbyte/pull/5924) | Fixed AWS S3 Staging COPY is writing records from different table in the same raw table                             |
| 0.3.13  | 2021-09-01 | [#5784](https://github.com/airbytehq/airbyte/pull/5784) | Updated query timeout from 30 minutes to 3 hours                                                                    |
| 0.3.12  | 2021-07-30 | [#5125](https://github.com/airbytehq/airbyte/pull/5125) | Enable `additionalPropertities` in spec.json                                                                        |
| 0.3.11  | 2021-07-21 | [#3555](https://github.com/airbytehq/airbyte/pull/3555) | Partial Success in BufferedStreamConsumer                                                                           |
| 0.3.10  | 2021-07-12 | [#4713](https://github.com/airbytehq/airbyte/pull/4713)| Tag traffic with `airbyte` label to enable optimization opportunities from Snowflake                                |<|MERGE_RESOLUTION|>--- conflicted
+++ resolved
@@ -226,13 +226,10 @@
 
 | Version | Date       | Pull Request | Subject |
 |:--------|:-----------| :-----       | :------ |
-<<<<<<< HEAD
-| 0.4.15  | 2022-02-23 | [\#10341](https://github.com/airbytehq/airbyte/pull/10341) | Add Azure blob staging support |
-=======
+| 0.4.18  | 2022-02-23 | [\#10341](https://github.com/airbytehq/airbyte/pull/10341) | Add Azure blob staging support |
 | 0.4.17  | 2022-02-25 | [10421](https://github.com/airbytehq/airbyte/pull/10421) | Refactor JDBC parameters handling                                                                   |
 | 0.4.16  | 2022-02-25 | [\#10627](https://github.com/airbytehq/airbyte/pull/10627) | Add try catch to make sure all handlers are closed |
 | 0.4.15  | 2022-02-22 | [\#10459](https://github.com/airbytehq/airbyte/pull/10459) | Add FailureTrackingAirbyteMessageConsumer |
->>>>>>> 62ade49b
 | 0.4.14  | 2022-02-17 | [\#10394](https://github.com/airbytehq/airbyte/pull/10394) | Reduce memory footprint. |
 | 0.4.13  | 2022-02-16 | [\#10212](https://github.com/airbytehq/airbyte/pull/10212) | Execute COPY command in parallel for S3 and GCS staging |
 | 0.4.12  | 2022-02-15 | [\#10342](https://github.com/airbytehq/airbyte/pull/10342) | Use connection pool, and fix connection leak. |

# Oracle DB

## Features

| Feature | Supported?\(Yes/No\) | Notes |
| :--- | :--- | :--- |
| Full Refresh Sync | Yes |  |
| Incremental - Append Sync | Yes |  |
| Incremental - Deduped History | Yes |  |
| Namespaces | Yes |  |
| Basic Normalization | Yes | Doesn't support for nested json yet |
| SSH Tunnel Connection | Yes |  |
| Encryption | Yes | Support Native Network Encryption (NNE) as well as TLS using SSL cert |

## Output Schema

By default, each stream will be output into its own table in Oracle. Each table will contain 3 columns:

* `_AIRBYTE_AB_ID`: a uuid assigned by Airbyte to each event that is processed. The column type in Oracle is `VARCHAR(64)`.
* `_AIRBYTE_EMITTED_AT`: a timestamp representing when the event was pulled from the data source. The column type in Oracle is `TIMESTAMP WITH TIME ZONE`.
* `_AIRBYTE_DATA`: a json blob representing with the event data. The column type in Oracles is `NCLOB`.

Enabling normalization will also create normalized, strongly typed tables.

## Getting Started \(Airbyte Cloud\)

The Oracle connector is currently in Alpha on Airbyte Cloud. Only TLS encrypted connections to your DB can be made from Airbyte Cloud. Other than that, follow the open-source instructions below.

## Getting Started \(Airbyte Open-Source\)

#### Requirements

To use the Oracle destination, you'll need:

* An Oracle server version 18 or above
* It's possible to use Oracle 12+ but you need to configure the table name length to 120 chars.

#### Network Access

Make sure your Oracle database can be accessed by Airbyte. If your database is within a VPC, you may need to allow access from the IP you're using to expose Airbyte.

#### **Permissions**

As Airbyte namespaces allows us to store data into different schemas, we have different scenarios and list of required permissions:

| Login user | Destination user | Required permissions | Comment |
| :--- | :--- | :--- | :--- |
| DBA User | Any user | - |  |
| Regular user | Same user as login | Create, drop and write table, create session |  |
| Regular user | Any existing user | Create, drop and write ANY table, create session | Grants can be provided on a system level by DBA or by target user directly |
| Regular user | Not existing user | Create, drop and write ANY table, create user, create session | Grants should be provided on a system level by DBA |

We highly recommend creating an Airbyte-specific user for this purpose.

### Setup the Oracle destination in Airbyte

You should now have all the requirements needed to configure Oracle as a destination in the UI. You'll need the following information to configure the Oracle destination:

* **Host**
* **Port**
* **Username**
* **Password**
* **Database**
* **Connection via SSH Tunnel**

Airbyte has the ability to connect to a Oracle instance via an SSH Tunnel. The reason you might want to do this because it is not possible \(or against security policy\) to connect to the database directly \(e.g. it does not have a public IP address\).

When using an SSH tunnel, you are configuring Airbyte to connect to an intermediate server \(a.k.a. a bastion sever\) that _does_ have direct access to the database. Airbyte connects to the bastion and then asks the bastion to connect directly to the server.

Using this feature requires additional configuration, when creating the source. We will talk through what each piece of configuration means.

1. Configure all fields for the source as you normally would, except `SSH Tunnel Method`.
2. `SSH Tunnel Method` defaults to `No Tunnel` \(meaning a direct connection\). If you want to use
   an SSH Tunnel choose `SSH Key Authentication` or `Password Authentication`.
   1. Choose `Key Authentication` if you will be using an RSA private key as your secret for
      establishing the SSH Tunnel \(see below for more information on generating this key\).
   2. Choose `Password Authentication` if you will be using a password as your secret for
      establishing the SSH Tunnel.
3. `SSH Tunnel Jump Server Host` refers to the intermediate \(bastion\) server that Airbyte will
   connect to. This should be a hostname or an IP Address.
4. `SSH Connection Port` is the port on the bastion server with which to make the SSH connection.
   The default port for SSH connections is `22`, so unless you have explicitly changed something, go
   with the default.
5. `SSH Login Username` is the username that Airbyte should use when connection to the bastion
   server. This is NOT the Oracle username.
6. If you are using `Password Authentication`, then `SSH Login Username` should be set to the
   password of the User from the previous step. If you are using `SSH Key Authentication` leave this
   blank. Again, this is not the Oracle password, but the password for the OS-user that Airbyte is
   using to perform commands on the bastion.
7. If you are using `SSH Key Authentication`, then `SSH Private Key` should be set to the RSA
   Private Key that you are using to create the SSH connection. This should be the full contents of
   the key file starting with `-----BEGIN RSA PRIVATE KEY-----` and ending
   with `-----END RSA PRIVATE KEY-----`.

## Encryption Options

Airbite has the ability to connect to the Oracle source with 3 network connectivity options:

1. `Unencrypted` the connection will be made using the TCP protocol. In this case, all data over the
   network will be transmitted in unencrypted form.
2. `Native network encryption` gives you the ability to encrypt database connections, without the
   configuration overhead of TCP / IP and SSL / TLS and without the need to open and listen on
   different ports. In this case, the *SQLNET.ENCRYPTION_CLIENT*
   option will always be set as *REQUIRED* by default: The client or server will only accept
   encrypted traffic, but the user has the opportunity to choose an `Encryption algorithm` according
   to the security policies he needs.
3. `TLS Encrypted` (verify certificate) - if this option is selected, data transfer will be
   transfered using the TLS protocol, taking into account the handshake procedure and certificate
   verification. To use this option, insert the content of the certificate issued by the server into
   the `SSL PEM file` field

## Changelog

| Version | Date | Pull Request | Subject |
| :--- | :--- | :--- | :--- |
<<<<<<< HEAD
=======
| 0.1.12 | 2021-11-08 | [#7719](https://github.com/airbytehq/airbyte/pull/7719) | Improve handling of wide rows by buffering records based on their byte size rather than their count | 
>>>>>>> 1dcd525e
| 0.1.10 | 2021-10-08 | [\#6893](https://github.com/airbytehq/airbyte/pull/6893)| 🎉 Destination Oracle: implemented connection encryption |
| 0.1.9 | 2021-10-06 | [\#6611](https://github.com/airbytehq/airbyte/pull/6611) | 🐛 Destination Oracle: maxStringLength should be 128 |
| 0.1.8 | 2021-09-28 | [\#6370](https://github.com/airbytehq/airbyte/pull/6370) | Add SSH Support for Oracle Destination |
| 0.1.7 | 2021-08-30 | [\#5746](https://github.com/airbytehq/airbyte/pull/5746) | Use default column name for raw tables |
| 0.1.6 | 2021-08-23 | [\#5542](https://github.com/airbytehq/airbyte/pull/5542) | Remove support for Oracle 11g to allow normalization |
| 0.1.5 | 2021-08-10 | [\#5307](https://github.com/airbytehq/airbyte/pull/5307) | 🐛 Destination Oracle: Fix destination check for users without dba role |
| 0.1.4 | 2021-07-30 | [\#5125](https://github.com/airbytehq/airbyte/pull/5125) | Enable `additionalPropertities` in spec.json |
| 0.1.3 | 2021-07-21 | [\#3555](https://github.com/airbytehq/airbyte/pull/3555) | Partial Success in BufferedStreamConsumer |
| 0.1.2 | 2021-07-20 | [4874](https://github.com/airbytehq/airbyte/pull/4874) | Require `sid` instead of `database` in connector specification |


### Changelog (Strict Encrypt)
| Version | Date | Pull Request | Subject |
| :--- | :--- | :--- | :--- |
| 0.1.1 | 2021-11-08 | [#7719](https://github.com/airbytehq/airbyte/pull/7719) | Improve handling of wide rows by buffering records based on their byte size rather than their count | 
<|MERGE_RESOLUTION|>--- conflicted
+++ resolved
@@ -113,10 +113,7 @@
 
 | Version | Date | Pull Request | Subject |
 | :--- | :--- | :--- | :--- |
-<<<<<<< HEAD
-=======
 | 0.1.12 | 2021-11-08 | [#7719](https://github.com/airbytehq/airbyte/pull/7719) | Improve handling of wide rows by buffering records based on their byte size rather than their count | 
->>>>>>> 1dcd525e
 | 0.1.10 | 2021-10-08 | [\#6893](https://github.com/airbytehq/airbyte/pull/6893)| 🎉 Destination Oracle: implemented connection encryption |
 | 0.1.9 | 2021-10-06 | [\#6611](https://github.com/airbytehq/airbyte/pull/6611) | 🐛 Destination Oracle: maxStringLength should be 128 |
 | 0.1.8 | 2021-09-28 | [\#6370](https://github.com/airbytehq/airbyte/pull/6370) | Add SSH Support for Oracle Destination |

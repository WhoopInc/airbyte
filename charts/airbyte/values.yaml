--- conflicted
+++ resolved
@@ -43,11 +43,7 @@
   image:
     repository: airbyte/webapp
     pullPolicy: IfNotPresent
-<<<<<<< HEAD
-    tag: 0.32.2-alpha
-=======
     tag: 0.35.6-alpha
->>>>>>> 0beda4f2
 
   ## @param webapp.podAnnotations [object] Add extra annotations to the webapp pod(s)
   ##
@@ -144,11 +140,7 @@
   image:
     repository: airbyte/scheduler
     pullPolicy: IfNotPresent
-<<<<<<< HEAD
-    tag: 0.32.2-alpha
-=======
     tag: 0.35.6-alpha
->>>>>>> 0beda4f2
 
   ## @param scheduler.podAnnotations [object] Add extra annotations to the scheduler pod
   ##
@@ -253,11 +245,7 @@
   image:
     repository: airbyte/server
     pullPolicy: IfNotPresent
-<<<<<<< HEAD
-    tag: 0.32.2-alpha
-=======
     tag: 0.35.6-alpha
->>>>>>> 0beda4f2
 
   ## @param server.podAnnotations [object] Add extra annotations to the server pod
   ##
@@ -369,11 +357,7 @@
   image:
     repository: airbyte/worker
     pullPolicy: IfNotPresent
-<<<<<<< HEAD
-    tag: 0.32.2-alpha
-=======
     tag: 0.35.6-alpha
->>>>>>> 0beda4f2
 
   ## @param worker.podAnnotations [object] Add extra annotations to the worker pod(s)
   ##

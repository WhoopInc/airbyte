--- conflicted
+++ resolved
@@ -187,9 +187,6 @@
           MONGODB_TEST_CREDS: ${{ secrets.MONGODB_TEST_CREDS }}
           SOURCE_ONESIGNAL_TEST_CREDS: ${{ secrets.SOURCE_ONESIGNAL_TEST_CREDS }}
           SOURCE_SALESLOFT_TEST_CREDS: ${{ secrets.SOURCE_SALESLOFT_TEST_CREDS }}
-<<<<<<< HEAD
-          SOURCE_MONDAY_TEST_CREDS: ${{ secrets.SOURCE_MONDAY_TEST_CREDS }}
-=======
           SOURCE_CONFLUENCE_TEST_CREDS: ${{ secrets.SOURCE_CONFLUENCE_TEST_CREDS }}
           SOURCE_AMAZON_SQS_TEST_CREDS: ${{ secrets.SOURCE_AMAZON_SQS_TEST_CREDS }}
           SOURCE_FRESHSERVICE_TEST_CREDS: ${{ secrets.SOURCE_FRESHSERVICE_TEST_CREDS }}
@@ -200,7 +197,7 @@
           SOURCE_RETENTLY_TEST_CREDS: ${{ secrets.SOURCE_RETENTLY_TEST_CREDS }}
           SOURCE_SENTRY_TEST_CREDS: ${{ secrets.SOURCE_SENTRY_TEST_CREDS }}
           SOURCE_FRESHSALES_TEST_CREDS: ${{ secrets.SOURCE_FRESHSALES_TEST_CREDS }}
->>>>>>> 1b08e306
+          SOURCE_MONDAY_TEST_CREDS: ${{ secrets.SOURCE_MONDAY_TEST_CREDS }}
       - run: |
           ./tools/bin/ci_integration_test.sh ${{ github.event.inputs.connector }}
         name: test ${{ github.event.inputs.connector }}

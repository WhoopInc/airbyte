{
  "ignorePatterns": [
    {
      "pattern": "localhost"
    },
    {
      "pattern": "file://"
    },
    {
      "pattern": "slack.airbyte.io"
    },
    {
      "reason": "Return 429 frequently",
      "pattern": "https://github.com/airbytehq/airbyte"
    },
    {
      "reason": "Private page without public access",
      "pattern": "https://github.com/airbytehq/airbyte/settings"
    },
    {
      "reason": "Page too large and very slow",
      "pattern": "https://docs.github.com/en/rest/reference/repos"
    },
    {
      "reason": "Links with bash variable",
      "pattern": "\\$"
    },
    {
      "reason": "Links in HBS templates",
      "pattern": "\\{"
    },
    {
      "reason": "Test only scaffold connector",
      "pattern": "sources/scaffold-"
    },
    {
      "reason": "Test only scaffold connector",
      "pattern": "sources/python-"
    },
    {
      "reason": "Test only scaffold connector",
      "pattern": "sources/javascript-"
    },
    {
      "reason": "Test only scaffold connector",
      "pattern": "destinations/scaffold-"
    },
    {
<<<<<<< HEAD
=======
      "reason": "Returns a 403 for many valid pages",
      "pattern": "https://mvnrepository.com/artifact/"
    },
    {
>>>>>>> 1dcd525e
      "reason": "Archived articles aren't actively maintained.",
      "pattern": "archive/"
    }
  ],
  "retryOn429": false,
  "aliveStatusCodes": [200, 206, 429, 503, 0]
}<|MERGE_RESOLUTION|>--- conflicted
+++ resolved
@@ -46,13 +46,10 @@
       "pattern": "destinations/scaffold-"
     },
     {
-<<<<<<< HEAD
-=======
       "reason": "Returns a 403 for many valid pages",
       "pattern": "https://mvnrepository.com/artifact/"
     },
     {
->>>>>>> 1dcd525e
       "reason": "Archived articles aren't actively maintained.",
       "pattern": "archive/"
     }

--- conflicted
+++ resolved
@@ -14,13 +14,7 @@
 import ApiErrorBoundary from "./components/ApiErrorBoundary";
 import NotificationService from "hooks/services/Notification";
 import { AnalyticsProvider } from "views/common/AnalyticsProvider";
-<<<<<<< HEAD
-import { usePickFirstWorkspace } from "hooks/services/useWorkspace";
-import { Feature, FeatureItem, FeatureService } from "hooks/services/Feature";
-import { OnboardingServiceProvider } from "hooks/services/Onboarding";
-=======
 import { FeatureService } from "hooks/services/Feature";
->>>>>>> 0beda4f2
 import { ServicesProvider } from "core/servicesProvider";
 import { ApiServices } from "core/ApiServices";
 import {
@@ -31,22 +25,7 @@
   ValueProvider,
   windowConfigProvider,
 } from "./config";
-<<<<<<< HEAD
-
-const Features: Feature[] = [
-  {
-    id: FeatureItem.AllowUploadCustomImage,
-  },
-  {
-    id: FeatureItem.AllowCustomDBT,
-  },
-  {
-    id: FeatureItem.AllowUpdateConnectors,
-  },
-];
-=======
 import { WorkspaceServiceProvider } from "./services/workspaces/WorkspacesService";
->>>>>>> 0beda4f2
 
 const StyleProvider: React.FC = ({ children }) => (
   <ThemeProvider theme={theme}>
@@ -80,16 +59,6 @@
   windowConfigProvider,
 ];
 
-<<<<<<< HEAD
-const services = {
-  currentWorkspaceProvider: usePickFirstWorkspace,
-};
-
-const AppServices: React.FC = ({ children }) => (
-  <ServicesProvider inject={services}>
-    <ServiceOverrides>{children}</ServiceOverrides>
-  </ServicesProvider>
-=======
 const Services: React.FC = ({ children }) => (
   <AnalyticsProvider>
     <ApiErrorBoundary>
@@ -102,7 +71,6 @@
       </WorkspaceServiceProvider>
     </ApiErrorBoundary>
   </AnalyticsProvider>
->>>>>>> 0beda4f2
 );
 
 const App: React.FC = () => {
@@ -111,28 +79,6 @@
       <StyleProvider>
         <I18NProvider>
           <StoreProvider>
-<<<<<<< HEAD
-            <Suspense fallback={<LoadingPage />}>
-              <ConfigServiceProvider
-                defaultConfig={defaultConfig}
-                providers={configProviders}
-              >
-                <AnalyticsProvider>
-                  <ApiErrorBoundary>
-                    <FeatureService features={Features}>
-                      <NotificationService>
-                        <AppServices>
-                          <OnboardingServiceProvider>
-                            <Routing />
-                          </OnboardingServiceProvider>
-                        </AppServices>
-                      </NotificationService>
-                    </FeatureService>
-                  </ApiErrorBoundary>
-                </AnalyticsProvider>
-              </ConfigServiceProvider>
-            </Suspense>
-=======
             <ServicesProvider>
               <Suspense fallback={<LoadingPage />}>
                 <ConfigServiceProvider
@@ -147,7 +93,6 @@
                 </ConfigServiceProvider>
               </Suspense>
             </ServicesProvider>
->>>>>>> 0beda4f2
           </StoreProvider>
         </I18NProvider>
       </StyleProvider>

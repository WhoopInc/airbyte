import React from "react";
import styled from "styled-components";
import { FormattedMessage, FormattedNumber } from "react-intl";
import { NavLink } from "react-router-dom";
import { FontAwesomeIcon } from "@fortawesome/react-fontawesome";
import { faStar } from "@fortawesome/free-solid-svg-icons";

import { useIntercom } from "packages/cloud/services/thirdParty/intercom";

import { CloudRoutes } from "packages/cloud/cloudRoutes";

import { useCurrentWorkspace } from "hooks/services/useWorkspace";
import { Link } from "components";
import { WorkspacePopout } from "packages/cloud/views/workspaces/WorkspacePopout";

import ConnectionsIcon from "views/layout/SideBar/components/ConnectionsIcon";
import DestinationIcon from "views/layout/SideBar/components/DestinationIcon";
import DocsIcon from "views/layout/SideBar/components/DocsIcon";
import OnboardingIcon from "views/layout/SideBar/components/OnboardingIcon";
import ChatIcon from "views/layout/SideBar/components/ChatIcon";
import SettingsIcon from "views/layout/SideBar/components/SettingsIcon";
import SourceIcon from "views/layout/SideBar/components/SourceIcon";
import { useGetCloudWorkspace } from "packages/cloud/services/workspaces/WorkspacesService";
import { NotificationIndicator } from "views/layout/SideBar/NotificationIndicator";
import ResourcesPopup, {
  Icon,
  Item,
} from "views/layout/SideBar/components/ResourcesPopup";
import { RoutePaths } from "pages/routes";
import { FeatureItem, WithFeature } from "hooks/services/Feature";

const CreditsIcon = styled(FontAwesomeIcon)`
  font-size: 21px;
  line-height: 21px;
`;

const Bar = styled.nav`
  width: 100px;
  min-width: 65px;
  height: 100%;
  background: ${({ theme }) => theme.darkPrimaryColor};
  padding: 23px 3px 15px 4px;
  text-align: center;
  display: flex;
  flex-direction: column;
  justify-content: space-between;
  position: relative;
  z-index: 9999;
`;

const Menu = styled.ul`
  padding: 0;
  margin: 20px 0 0;
  width: 100%;
`;

const MenuItem = styled(NavLink)`
  color: ${({ theme }) => theme.greyColor30};
  width: 100%;
  cursor: pointer;
  border-radius: 4px;
  height: 70px;
  display: flex;
  flex-direction: column;
  justify-content: center;
  align-items: center;
  font-weight: normal;
  font-size: 12px;
  line-height: 15px;
  margin-top: 7px;
  text-decoration: none;
  position: relative;

  &.active {
    color: ${({ theme }) => theme.whiteColor};
    background: ${({ theme }) => theme.primaryColor};
  }
`;

const Text = styled.div`
  margin-top: 7px;
`;

const WorkspaceButton = styled.div`
  font-size: 9px;
  line-height: 21px;
  font-weight: 400;
  height: 21px;
  color: ${({ theme }) => theme.whiteColor};
  border-radius: 10px;
  margin-top: 13px;
  background: rgba(255, 255, 255, 0.2);
  cursor: pointer;
  display: block;
  white-space: nowrap;
  overflow: hidden;
  text-overflow: ellipsis;
  padding: 0 8px;
  text-align: center;
`;

const SideBar: React.FC = () => {
  const workspace = useCurrentWorkspace();
  const cloudWorkspace = useGetCloudWorkspace(workspace.workspaceId);
  const { show } = useIntercom();
  const handleChatUs = () => show();

  return (
    <Bar>
      <div>
        <Link
          to={
            workspace.displaySetupWizard
              ? RoutePaths.Onboarding
              : RoutePaths.Connections
          }
        >
          <img src="/simpleLogo.svg" alt="logo" height={33} width={33} />
        </Link>
        <WorkspacePopout>
          {({ onOpen, value }) => (
            <WorkspaceButton onClick={onOpen}>{value}</WorkspaceButton>
          )}
        </WorkspacePopout>
        <Menu>
          {workspace.displaySetupWizard ? (
            <li>
              <MenuItem to={RoutePaths.Onboarding}>
                <OnboardingIcon />
                <Text>
                  <FormattedMessage id="sidebar.onboarding" />
                </Text>
              </MenuItem>
            </li>
          ) : null}
          <li>
            <MenuItem to={RoutePaths.Connections}>
              <ConnectionsIcon />
              <Text>
                <FormattedMessage id="sidebar.connections" />
              </Text>
            </MenuItem>
          </li>
          <li>
            <MenuItem to={RoutePaths.Source}>
              <SourceIcon />
              <Text>
                <FormattedMessage id="sidebar.sources" />
              </Text>
            </MenuItem>
          </li>
          <li>
            <MenuItem to={RoutePaths.Destination}>
              <DestinationIcon />
              <Text>
                <FormattedMessage id="sidebar.destinations" />
              </Text>
            </MenuItem>
          </li>
        </Menu>
      </div>
      <Menu>
        <li>
          <MenuItem to={CloudRoutes.Credits}>
            <CreditsIcon icon={faStar} />
            <Text>
              <FormattedNumber value={cloudWorkspace.remainingCredits} />
            </Text>
          </MenuItem>
        </li>
        <li>
          <ResourcesPopup
            options={[
              { value: "docs" },
              { value: "slack" },
              { value: "status" },
              {
                value: "chat",
                label: (
                  <Item onClick={handleChatUs}>
                    <Icon>
                      <ChatIcon />
                    </Icon>
                    <FormattedMessage id="sidebar.chat" />
                  </Item>
                ),
              },
              { value: "recipes" },
            ]}
          >
            {({ onOpen }) => (
              <MenuItem onClick={onOpen} as="div">
                <DocsIcon />
                <Text>
                  <FormattedMessage id="sidebar.resources" />
                </Text>
              </MenuItem>
            )}
          </ResourcesPopup>
        </li>
        <li>
<<<<<<< HEAD
          <MenuItem
            to={`${Routes.Settings}${Routes.Account}`}
            activeClassName="active"
            isActive={(_, location) =>
              location.pathname.startsWith(Routes.Settings)
            }
          >
            <React.Suspense fallback={null}>
              <NotificationIndicator />
            </React.Suspense>
=======
          <MenuItem to={RoutePaths.Settings}>
            <WithFeature featureId={FeatureItem.AllowUpdateConnectors}>
              <React.Suspense fallback={null}>
                <NotificationIndicator />
              </React.Suspense>
            </WithFeature>
>>>>>>> 0beda4f2
            <SettingsIcon />
            <Text>
              <FormattedMessage id="sidebar.settings" />
            </Text>
          </MenuItem>
        </li>
      </Menu>
    </Bar>
  );
};

export default SideBar;<|MERGE_RESOLUTION|>--- conflicted
+++ resolved
@@ -199,25 +199,12 @@
           </ResourcesPopup>
         </li>
         <li>
-<<<<<<< HEAD
-          <MenuItem
-            to={`${Routes.Settings}${Routes.Account}`}
-            activeClassName="active"
-            isActive={(_, location) =>
-              location.pathname.startsWith(Routes.Settings)
-            }
-          >
-            <React.Suspense fallback={null}>
-              <NotificationIndicator />
-            </React.Suspense>
-=======
           <MenuItem to={RoutePaths.Settings}>
             <WithFeature featureId={FeatureItem.AllowUpdateConnectors}>
               <React.Suspense fallback={null}>
                 <NotificationIndicator />
               </React.Suspense>
             </WithFeature>
->>>>>>> 0beda4f2
             <SettingsIcon />
             <Text>
               <FormattedMessage id="sidebar.settings" />

--- conflicted
+++ resolved
@@ -29,10 +29,7 @@
     IssueReactions,
     Issues,
     Organizations,
-<<<<<<< HEAD
     ProjectCards,
-=======
->>>>>>> b2aa6957
     ProjectColumns,
     Projects,
     PullRequestCommentReactions,
@@ -184,10 +181,7 @@
         default_branches, branches_to_pull = self._get_branches_data(config.get("branch", ""), repository_args)
         pull_requests_stream = PullRequests(**repository_args_with_start_date)
         projects_stream = Projects(**repository_args_with_start_date)
-<<<<<<< HEAD
         project_columns_stream = ProjectColumns(projects_stream, **repository_args_with_start_date)
-=======
->>>>>>> b2aa6957
 
         return [
             Assignees(**repository_args),
@@ -206,18 +200,11 @@
             IssueReactions(**repository_args_with_start_date),
             Issues(**repository_args_with_start_date),
             Organizations(**organization_args),
-<<<<<<< HEAD
             ProjectCards(project_columns_stream, **repository_args_with_start_date),
             project_columns_stream,
             projects_stream,
             PullRequestCommentReactions(**repository_args_with_start_date),
-            PullRequestCommits(pull_requests_stream, **repository_args),
-=======
-            ProjectColumns(projects_stream, **repository_args_with_start_date),
-            projects_stream,
-            PullRequestCommentReactions(**repository_args_with_start_date),
             PullRequestCommits(parent=pull_requests_stream, **repository_args),
->>>>>>> b2aa6957
             PullRequestStats(parent=pull_requests_stream, **repository_args_with_start_date),
             pull_requests_stream,
             Releases(**repository_args_with_start_date),

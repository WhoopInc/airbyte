--- conflicted
+++ resolved
@@ -13,10 +13,6 @@
 WORKDIR /airbyte
 
 ENV APPLICATION destination-bigquery
-<<<<<<< HEAD
-=======
-ENV APPLICATION_VERSION 0.6.9
->>>>>>> 93b34e28
 ENV ENABLE_SENTRY true
 
 COPY --from=build /airbyte /airbyte

#
# Copyright (c) 2021 Airbyte, Inc., all rights reserved.
#


import sys
import time
import urllib.parse
from abc import ABC, abstractmethod
from functools import lru_cache, partial
from http import HTTPStatus
from typing import Any, Dict, Iterable, Iterator, List, Mapping, MutableMapping, Optional, Tuple, Union

import backoff
import pendulum as pendulum
import requests
from airbyte_cdk.entrypoint import logger
from airbyte_cdk.models import SyncMode
from airbyte_cdk.sources.streams.http import HttpStream
from airbyte_cdk.sources.streams.http.requests_native_auth import Oauth2Authenticator
from airbyte_cdk.sources.utils.sentry import AirbyteSentry
from requests import codes
from source_hubspot.errors import HubspotAccessDenied, HubspotInvalidAuth, HubspotRateLimited, HubspotTimeout

# The value is obtained experimentally, HubSpot allows the URL length up to ~16300 symbols,
# so it was decided to limit the length of the `properties` parameter to 15000 characters.
PROPERTIES_PARAM_MAX_LENGTH = 15000

# we got this when provided API Token has incorrect format
CLOUDFLARE_ORIGIN_DNS_ERROR = 530

VALID_JSON_SCHEMA_TYPES = {
    "string",
    "integer",
    "number",
    "boolean",
    "object",
    "array",
}

KNOWN_CONVERTIBLE_SCHEMA_TYPES = {
    "bool": ("boolean", None),
    "enumeration": ("string", None),
    "date": ("string", "date"),
    "date-time": ("string", "date-time"),
    "datetime": ("string", "date-time"),
    "json": ("string", None),
    "phone_number": ("string", None),
}

CUSTOM_FIELD_TYPE_TO_VALUE = {
    bool: "boolean",
    str: "string",
    float: "number",
    int: "integer",
}

CUSTOM_FIELD_VALUE_TO_TYPE = {v: k for k, v in CUSTOM_FIELD_TYPE_TO_VALUE.items()}


def split_properties(properties_list: List[str]) -> Iterator[Tuple[str]]:
    summary_length = 0
    local_properties = []
    for property_ in properties_list:
        if len(property_) + summary_length + len(urllib.parse.quote(",")) >= PROPERTIES_PARAM_MAX_LENGTH:
            yield local_properties
            local_properties = []
            summary_length = 0

        local_properties.append(property_)
        summary_length += len(property_) + len(urllib.parse.quote(","))

    if local_properties:
        yield local_properties


def retry_connection_handler(**kwargs):
    """Retry helper, log each attempt"""

    def log_retry_attempt(details):
        _, exc, _ = sys.exc_info()
        logger.info(str(exc))
        logger.info(f"Caught retryable error after {details['tries']} tries. Waiting {details['wait']} more seconds then retrying...")

    def giveup_handler(exc):
        if isinstance(exc, (HubspotInvalidAuth, HubspotAccessDenied)):
            return True
        return exc.response is not None and HTTPStatus.BAD_REQUEST <= exc.response.status_code < HTTPStatus.INTERNAL_SERVER_ERROR

    return backoff.on_exception(
        backoff.expo,
        requests.exceptions.RequestException,
        jitter=None,
        on_backoff=log_retry_attempt,
        giveup=giveup_handler,
        **kwargs,
    )


def retry_after_handler(fixed_retry_after=None, **kwargs):
    """Retry helper when we hit the call limit, sleeps for specific duration"""

    def sleep_on_ratelimit(_details):
        _, exc, _ = sys.exc_info()
        if isinstance(exc, HubspotRateLimited):
            # HubSpot API does not always return Retry-After value for 429 HTTP error
            retry_after = fixed_retry_after if fixed_retry_after else int(exc.response.headers.get("Retry-After", 3))
            logger.info(f"Rate limit reached. Sleeping for {retry_after} seconds")
            time.sleep(retry_after + 1)  # extra second to cover any fractions of second

    def log_giveup(_details):
        logger.error("Max retry limit reached")

    return backoff.on_exception(
        backoff.constant,
        HubspotRateLimited,
        jitter=None,
        on_backoff=sleep_on_ratelimit,
        on_giveup=log_giveup,
        interval=0,  # skip waiting part, we will wait in on_backoff handler
        **kwargs,
    )


class API:
    """HubSpot API interface, authorize, retrieve and post, supports backoff logic"""

    BASE_URL = "https://api.hubapi.com"
    USER_AGENT = "Airbyte"

    def get_authenticator(self, credentials):
        return Oauth2Authenticator(
            token_refresh_endpoint=self.BASE_URL + "/oauth/v1/token",
            client_id=credentials["client_id"],
            client_secret=credentials["client_secret"],
            refresh_token=credentials["refresh_token"],
        )

    def __init__(self, credentials: Mapping[str, Any]):
        self._session = requests.Session()
        credentials_title = credentials.get("credentials_title")

        if credentials_title == "OAuth Credentials":
            self._session.auth = self.get_authenticator(credentials)
        elif credentials_title == "API Key Credentials":
            self._session.params["hapikey"] = credentials.get("api_key")
        else:
            raise Exception("No supported `credentials_title` specified. See spec.json for references")

        self._session.headers = {
            "Content-Type": "application/json",
            "User-Agent": self.USER_AGENT,
        }

    @staticmethod
    def _parse_and_handle_errors(response) -> Union[MutableMapping[str, Any], List[MutableMapping[str, Any]]]:
        """Handle response"""
        message = "Unknown error"
        if response.headers.get("content-type") == "application/json;charset=utf-8" and response.status_code != HTTPStatus.OK:
            message = response.json().get("message")

        if response.status_code == HTTPStatus.FORBIDDEN:
            """Once hit the forbidden endpoint, we return the error message from response."""
            pass
        elif response.status_code in (HTTPStatus.UNAUTHORIZED, CLOUDFLARE_ORIGIN_DNS_ERROR):
            raise HubspotInvalidAuth(message, response=response)
        elif response.status_code == HTTPStatus.TOO_MANY_REQUESTS:
            retry_after = response.headers.get("Retry-After")
            raise HubspotRateLimited(
                f"429 Rate Limit Exceeded: API rate-limit has been reached until {retry_after} seconds."
                " See https://developers.hubspot.com/docs/api/usage-details",
                response=response,
            )
        elif response.status_code in (HTTPStatus.BAD_GATEWAY, HTTPStatus.SERVICE_UNAVAILABLE):
            raise HubspotTimeout(message, response=response)
        else:
            response.raise_for_status()

        return response.json()

    @retry_connection_handler(max_tries=5, factor=5)
    @retry_after_handler(max_tries=3)
    def get(
        self, url: str, params: MutableMapping[str, Any] = None
    ) -> Tuple[Union[MutableMapping[str, Any], List[MutableMapping[str, Any]]], requests.Response]:
        response = self._session.get(self.BASE_URL + url, params=params)
        return self._parse_and_handle_errors(response), response

    def post(
        self, url: str, data: Mapping[str, Any], params: MutableMapping[str, Any] = None
    ) -> Tuple[Union[Mapping[str, Any], List[Mapping[str, Any]]], requests.Response]:
        response = self._session.post(self.BASE_URL + url, params=params, json=data)
        return self._parse_and_handle_errors(response), response


class Stream(HttpStream, ABC):
    """Base class for all streams. Responsible for data fetching and pagination"""

    entity: str = None
    updated_at_field: str = None
    created_at_field: str = None

    more_key: str = None
    data_field = "results"

    page_filter = "offset"
    page_field = "offset"
    limit_field = "limit"
    limit = 100
    offset = 0
    primary_key = None
    filter_old_records: bool = True

    @property
    def url_base(self) -> str:
        return "https://api.hubapi.com"

    @property
    @abstractmethod
    def url(self):
        """Default URL to read from"""

    def path(
        self,
        *,
        stream_state: Mapping[str, Any] = None,
        stream_slice: Mapping[str, Any] = None,
        next_page_token: Mapping[str, Any] = None,
    ) -> str:
        return self.url

    def __init__(self, api: API, start_date: str = None, credentials: Mapping[str, Any] = None, **kwargs):
        super().__init__(**kwargs)
        self._api: API = api
        self._start_date = pendulum.parse(start_date)

        if credentials["credentials_title"] == "API Key Credentials":
            self._session.params["hapikey"] = credentials.get("api_key")

    def backoff_time(self, response: requests.Response) -> Optional[float]:
        if response.status_code == codes.too_many_requests:
            return float(response.headers.get("Retry-After", 3))

    def request_headers(
        self, stream_state: Mapping[str, Any], stream_slice: Mapping[str, Any] = None, next_page_token: Mapping[str, Any] = None
    ) -> Mapping[str, Any]:
        return {
            "Content-Type": "application/json",
            "User-Agent": self._api.USER_AGENT,
        }

    def get_json_schema(self) -> Mapping[str, Any]:
        json_schema = super().get_json_schema()
        if self.properties:
            json_schema["properties"]["properties"] = {"type": "object", "properties": self.properties}
        return json_schema

    def handle_request(
        self,
        stream_slice: Mapping[str, Any] = None,
        stream_state: Mapping[str, Any] = None,
        next_page_token: Mapping[str, Any] = None,
        params: Mapping[str, Any] = None,
    ) -> requests.Response:
        request_headers = self.request_headers(stream_state=stream_state, stream_slice=stream_slice, next_page_token=next_page_token)
        request_params = self.request_params(stream_state=stream_state, stream_slice=stream_slice, next_page_token=next_page_token)
        if params:
            request_params.update(params)

        request = self._create_prepared_request(
            path=self.path(stream_state=stream_state, stream_slice=stream_slice, next_page_token=next_page_token),
            headers=dict(request_headers, **self.authenticator.get_auth_header()),
            params=request_params,
            json=self.request_body_json(stream_state=stream_state, stream_slice=stream_slice, next_page_token=next_page_token),
            data=self.request_body_data(stream_state=stream_state, stream_slice=stream_slice, next_page_token=next_page_token),
        )
        request_kwargs = self.request_kwargs(stream_state=stream_state, stream_slice=stream_slice, next_page_token=next_page_token)

        if self.use_cache:
            # use context manager to handle and store cassette metadata
            with self.cache_file as cass:
                self.cassete = cass
                # vcr tries to find records based on the request, if such records exist, return from cache file
                # else make a request and save record in cache file
                response = self._send_request(request, request_kwargs)

        else:
            response = self._send_request(request, request_kwargs)

        return response

    def _read_stream_records(
        self,
        properties_list: List[str],
        stream_slice: Mapping[str, Any] = None,
        stream_state: Mapping[str, Any] = None,
        next_page_token: Mapping[str, Any] = None,
    ) -> Tuple[dict, Any]:

        # TODO: Additional processing was added due to the fact that users receive 414 errors while syncing their streams (issues #3977 and #5835).
        #  We will need to fix this code when the HubSpot developers add the ability to use a special parameter to get all properties for an entity.
        #  According to HubSpot Community (https://community.hubspot.com/t5/APIs-Integrations/Get-all-contact-properties-without-explicitly-listing-them/m-p/447950)
        #  and the official documentation, this does not exist at the moment.

        stream_records = {}
        response = None

        for properties in split_properties(properties_list):
            params = {"properties": ",".join(properties)}

            response = self.handle_request(
                stream_slice=stream_slice, stream_state=stream_state, next_page_token=next_page_token, params=params
            )

            for record in self._transform(self.parse_response(response, stream_state=stream_state)):
                if record["id"] not in stream_records:
                    stream_records[record["id"]] = record
                elif stream_records[record["id"]].get("properties"):
                    stream_records[record["id"]]["properties"].update(record.get("properties", {}))

        return stream_records, response

    def read_records(
        self,
        sync_mode: SyncMode,
        cursor_field: List[str] = None,
        stream_slice: Mapping[str, Any] = None,
        stream_state: Mapping[str, Any] = None,
    ) -> Iterable[Mapping[str, Any]]:
        stream_state = stream_state or {}
        pagination_complete = False

        next_page_token = None
        with AirbyteSentry.start_transaction("read_records", self.name), AirbyteSentry.start_transaction_span("read_records"):
            while not pagination_complete:

                properties_list = list(self.properties.keys())
                if properties_list:
                    stream_records, response = self._read_stream_records(
                        properties_list=properties_list,
                        stream_slice=stream_slice,
                        stream_state=stream_state,
                        next_page_token=next_page_token,
                    )
                    records = [value for key, value in stream_records.items()]
                else:
                    response = self.handle_request(stream_slice=stream_slice, stream_state=stream_state, next_page_token=next_page_token)
                    records = self._transform(self.parse_response(response, stream_state=stream_state, stream_slice=stream_slice))

                if self.filter_old_records:
                    records = self._filter_old_records(records)
                yield from records

                next_page_token = self.next_page_token(response)
                if not next_page_token:
                    pagination_complete = True

            # Always return an empty generator just in case no records were ever yielded
            yield from []

    @staticmethod
    def _convert_datetime_to_string(dt: pendulum.datetime, declared_format: str = None) -> str:
        if declared_format == "date":
            return dt.to_date_string()
        elif declared_format == "date-time":
            return dt.to_datetime_string()

    @classmethod
    def _cast_datetime(cls, field_name: str, field_value: Any, declared_format: str = None) -> Any:
        """
        If format is date/date-time, but actual value is timestamp, convert timestamp to date/date-time string.
        """
        if not field_value:
            return field_value

        try:
            dt = pendulum.parse(field_value)
            return cls._convert_datetime_to_string(dt, declared_format=declared_format)
        except (ValueError, TypeError) as ex:
            logger.warning(
                f"Couldn't parse date/datetime string in {field_name}, trying to parse timestamp... Field value: {field_value}. Ex: {ex}"
            )

        try:
            dt = pendulum.from_timestamp(int(field_value) / 1000)
            return cls._convert_datetime_to_string(dt, declared_format=declared_format)
        except (ValueError, TypeError) as ex:
            logger.warning(f"Couldn't parse timestamp in {field_name}. Field value: {field_value}. Ex: {ex}")

        return field_value

    @classmethod
    def _cast_value(cls, declared_field_types: List, field_name: str, field_value: Any, declared_format: str = None) -> Any:
        """
        Convert record's received value according to its declared catalog json schema type / format / attribute name.
        :param declared_field_types type from catalog schema
        :param field_name value's attribute name
        :param field_value actual value to cast
        :param declared_format format field value from catalog schema
        :return Converted value for record
        """

        if "null" in declared_field_types:
            if field_value is None:
                return field_value
            # Sometime hubspot output empty string on field with format set.
            # Set it to null to avoid errors on destination' normalization stage.
            if declared_format and field_value == "":
                return None

        if declared_format in ["date", "date-time"]:
            field_value = cls._cast_datetime(field_name, field_value, declared_format=declared_format)

        actual_field_type = type(field_value)
        actual_field_type_name = CUSTOM_FIELD_TYPE_TO_VALUE.get(actual_field_type)
        if actual_field_type_name in declared_field_types:
            return field_value

        target_type_name = next(filter(lambda t: t != "null", declared_field_types))
        target_type = CUSTOM_FIELD_VALUE_TO_TYPE.get(target_type_name)

        if target_type_name == "number":
            # do not cast numeric IDs into float, use integer instead
            target_type = int if field_name.endswith("_id") else target_type

        if target_type_name != "string" and field_value == "":
            # do not cast empty strings, return None instead to be properly casted.
            field_value = None
            return field_value

        try:
            casted_value = target_type(field_value)
        except ValueError:
            logger.exception(f"Could not cast `{field_value}` to `{target_type}`")
            return field_value

        return casted_value

    def _cast_record_fields_if_needed(self, record: Mapping, properties: Mapping[str, Any] = None) -> Mapping:

        if not self.entity or not record.get("properties"):
            return record

        properties = properties or self.properties

        for field_name, field_value in record["properties"].items():
            declared_field_types = properties[field_name].get("type", [])
            if not isinstance(declared_field_types, Iterable):
                declared_field_types = [declared_field_types]
            format = properties[field_name].get("format")
            record["properties"][field_name] = self._cast_value(
                declared_field_types=declared_field_types, field_name=field_name, field_value=field_value, declared_format=format
            )

        return record

    def _transform(self, records: Iterable) -> Iterable:
        """Preprocess record before emitting"""
        for record in records:
            record = self._cast_record_fields_if_needed(record)
            if self.created_at_field and self.updated_at_field and record.get(self.updated_at_field) is None:
                record[self.updated_at_field] = record[self.created_at_field]
            yield record

    @staticmethod
    def _field_to_datetime(value: Union[int, str]) -> pendulum.datetime:
        if isinstance(value, int):
            value = pendulum.from_timestamp(value / 1000.0)
        elif isinstance(value, str):
            value = pendulum.parse(value)
        else:
            raise ValueError(f"Unsupported type of datetime field {type(value)}")
        return value

    def _filter_old_records(self, records: Iterable) -> Iterable:
        """Skip records that was updated before our start_date"""
        for record in records:
            updated_at = record[self.updated_at_field]
            if updated_at:
                updated_at = self._field_to_datetime(updated_at)
                if updated_at < self._start_date:
                    continue
            yield record

    def request_params(
        self,
        stream_state: Mapping[str, Any],
        stream_slice: Mapping[str, Any] = None,
        next_page_token: Mapping[str, Any] = None,
    ) -> MutableMapping[str, Any]:
        default_params = {self.limit_field: self.limit}
        params = {**default_params}
        if next_page_token:
            params.update(next_page_token)
        return params

    def _parse_response(self, response: requests.Response):
        return self._api._parse_and_handle_errors(response)

    def parse_response(
        self,
        response: requests.Response,
        *,
        stream_state: Mapping[str, Any],
        stream_slice: Mapping[str, Any] = None,
        next_page_token: Mapping[str, Any] = None,
    ) -> Iterable[Mapping]:
        response = self._parse_response(response)

        if isinstance(response, Mapping):
            if response.get("status", None) == "error":
                """
                When the API Key doen't have the permissions to access the endpoint,
                we break the read, skip this stream and log warning message for the user.

                Example:

                response.json() = {
                    'status': 'error',
                    'message': 'This hapikey (....) does not have proper permissions! (requires any of [automation-access])',
                    'correlationId': '111111-2222-3333-4444-55555555555'}
                """
                self.logger.warning(f"Stream `{self.name}` cannot be procced. {response.get('message')}")
                return

            if response.get(self.data_field) is None:
                """
                When the response doen't have the stream's data, raise an exception.
                """
                raise RuntimeError("Unexpected API response: {} not in {}".format(self.data_field, response.keys()))

            yield from response[self.data_field]

        else:
            response = list(response)
            yield from response

    def next_page_token(self, response: requests.Response) -> Optional[Mapping[str, Any]]:
        response = self._parse_response(response)

        if isinstance(response, Mapping):
            if "paging" in response:  # APIv3 pagination
                if "next" in response["paging"]:
                    return {"after": response["paging"]["next"]["after"]}
            else:
                if not response.get(self.more_key, False):
                    return
                if self.page_field in response:
                    return {self.page_filter: response[self.page_field]}
        else:
            if len(response) >= self.limit:
                self.offset += self.limit
                return {self.page_filter: self.offset}

    @staticmethod
    def _get_field_props(field_type: str) -> Mapping[str, List[str]]:

        if field_type in VALID_JSON_SCHEMA_TYPES:
            return {
                "type": ["null", field_type],
            }

        converted_type, field_format = KNOWN_CONVERTIBLE_SCHEMA_TYPES.get(field_type) or (None, None)

        if not converted_type:
            converted_type = "string"
            logger.warn(f"Unsupported type {field_type} found")

        field_props = {
            "type": ["null", converted_type or field_type],
        }

        if field_format:
            field_props["format"] = field_format

        return field_props

    @property
    @lru_cache()
    def properties(self) -> Mapping[str, Any]:
        """Some entities has dynamic set of properties, so we trying to resolve those at runtime"""
        if not self.entity:
            return {}

        props = {}
        data, response = self._api.get(f"/properties/v2/{self.entity}/properties")
        for row in data:
            props[row["name"]] = self._get_field_props(row["type"])

        return props

    def _flat_associations(self, records: Iterable[MutableMapping]) -> Iterable[MutableMapping]:
        """When result has associations we prefer to have it flat, so we transform this:

        "associations": {
            "contacts": {
                "results": [{"id": "201", "type": "company_to_contact"}, {"id": "251", "type": "company_to_contact"}]}
            }
        }

        to this:

        "contacts": [201, 251]
        """
        for record in records:
            if "associations" in record:
                associations = record.pop("associations")
                for name, association in associations.items():
                    record[name] = [row["id"] for row in association.get("results", [])]
            yield record


class IncrementalStream(Stream, ABC):
    """Stream that supports state and incremental read"""

    state_pk = "timestamp"
    limit = 1000
    # Flag which enable/disable chunked read in read_chunked method
    # False -> chunk size is max (only one slice), True -> chunk_size is 30 days
    need_chunk = True
    state_checkpoint_interval = 500

    @property
    def cursor_field(self) -> Union[str, List[str]]:
        return self.updated_at_field

    @property
    @abstractmethod
    def updated_at_field(self):
        """Name of the field associated with the state"""

    def read_records(
        self,
        sync_mode: SyncMode,
        cursor_field: List[str] = None,
        stream_slice: Mapping[str, Any] = None,
        stream_state: Mapping[str, Any] = None,
    ) -> Iterable[Mapping[str, Any]]:
        records = super().read_records(sync_mode, cursor_field=cursor_field, stream_slice=stream_slice, stream_state=stream_state)
        latest_cursor = None
        for record in records:
            cursor = self._field_to_datetime(record[self.updated_at_field])
            latest_cursor = max(cursor, latest_cursor) if latest_cursor else cursor
            yield record
        self._update_state(latest_cursor=latest_cursor)

    def get_updated_state(self, current_stream_state: MutableMapping[str, Any], latest_record: Mapping[str, Any]):
        if self.state:
            return self.state
        return (
            {self.updated_at_field: int(self._start_date.timestamp() * 1000)}
            if self.state_pk == "timestamp"
            else {self.updated_at_field: str(self._start_date)}
        )

    @property
    def state(self) -> Optional[Mapping[str, Any]]:
        """Current state, if wasn't set return None"""
        if self._state:
            return (
                {self.updated_at_field: int(self._state.timestamp() * 1000)}
                if self.state_pk == "timestamp"
                else {self.updated_at_field: str(self._state)}
            )
        return None

    @state.setter
    def state(self, value):
        state_value = value[self.updated_at_field]
        self._state = (
            pendulum.parse(str(pendulum.from_timestamp(state_value / 1000)))
            if isinstance(state_value, int)
            else pendulum.parse(state_value)
        )
        self._start_date = max(self._state, self._start_date)

    def __init__(self, *args, **kwargs):
        super().__init__(*args, **kwargs)
        self._state = None

    def _update_state(self, latest_cursor):
        if latest_cursor:
            new_state = max(latest_cursor, self._state) if self._state else latest_cursor
            if new_state != self._state:
                logger.info(f"Advancing bookmark for {self.name} stream from {self._state} to {latest_cursor}")
                self._state = new_state
                self._start_date = self._state

    def stream_slices(
        self, *, sync_mode: SyncMode, cursor_field: List[str] = None, stream_state: Mapping[str, Any] = None
    ) -> Iterable[Optional[Mapping[str, Any]]]:
        chunk_size = pendulum.duration(days=30)
        slices = []

        now_ts = int(pendulum.now().timestamp() * 1000)
        start_ts = int(self._start_date.timestamp() * 1000)
        max_delta = now_ts - start_ts
        chunk_size = int(chunk_size.total_seconds() * 1000) if self.need_chunk else max_delta

        for ts in range(start_ts, now_ts, chunk_size):
            end_ts = ts + chunk_size
            slices.append(
                {
                    "startTimestamp": ts,
                    "endTimestamp": end_ts,
                }
            )

        return slices

    def request_params(
        self,
        stream_state: Mapping[str, Any],
        stream_slice: Mapping[str, Any] = None,
        next_page_token: Mapping[str, Any] = None,
    ) -> MutableMapping[str, Any]:
        params = super().request_params(stream_state=stream_state, stream_slice=stream_slice, next_page_token=next_page_token)
        if stream_slice:
            params.update(stream_slice)
        return params


class CRMSearchStream(IncrementalStream, ABC):

    limit = 100  # This value is used only when state is None.
    state_pk = "updatedAt"
    updated_at_field = "updatedAt"
    last_modified_field: str = None
    associations: List[str] = None

    @property
    def url(self):
        return f"/crm/v3/objects/{self.entity}/search" if self.state else f"/crm/v3/objects/{self.entity}"

    def __init__(
        self,
        include_archived_only: bool = False,
        **kwargs,
    ):
        super().__init__(**kwargs)
        self._state = None
        self._include_archived_only = include_archived_only

    @retry_connection_handler(max_tries=5, factor=5)
    @retry_after_handler(fixed_retry_after=1, max_tries=3)
    def search(
        self, url: str, data: Mapping[str, Any], params: MutableMapping[str, Any] = None
    ) -> Tuple[Union[Mapping[str, Any], List[Mapping[str, Any]]], requests.Response]:
        # We can safely retry this POST call, because it's a search operation.
        # Given Hubspot does not return any Retry-After header (https://developers.hubspot.com/docs/api/crm/search)
        # from the search endpoint, it waits one second after trying again.
        # As per their docs: `These search endpoints are rate limited to four requests per second per authentication token`.
        return self._api.post(url=url, data=data, params=params)

    def _process_search(
        self,
        properties_list: List[str],
        stream_slice: Mapping[str, Any] = None,
        stream_state: Mapping[str, Any] = None,
        next_page_token: Mapping[str, Any] = None,
    ) -> Tuple[dict, requests.Response]:
        stream_records = {}
        payload = (
            {
                "filters": [{"value": int(self._state.timestamp() * 1000), "propertyName": self.last_modified_field, "operator": "GTE"}],
                "properties": properties_list,
                "limit": 100,
            }
            if self.state
            else {}
        )
        if next_page_token:
            payload.update(next_page_token["payload"])

        response, raw_response = self.search(url=self.url, data=payload)
        for record in self._transform(self.parse_response(raw_response, stream_state=stream_state, stream_slice=stream_slice)):
            stream_records[record["id"]] = record

        return stream_records, raw_response

    def read_records(
        self,
        sync_mode: SyncMode,
        cursor_field: List[str] = None,
        stream_slice: Mapping[str, Any] = None,
        stream_state: Mapping[str, Any] = None,
    ) -> Iterable[Mapping[str, Any]]:
        stream_state = stream_state or {}
        pagination_complete = False
        next_page_token = None

        latest_cursor = None
        with AirbyteSentry.start_transaction("read_records", self.name), AirbyteSentry.start_transaction_span("read_records"):
            while not pagination_complete:
                properties_list = list(self.properties.keys())

                if self.state:
                    stream_records, raw_response = self._process_search(
                        properties_list,
                        next_page_token=next_page_token,
                        stream_state=stream_state,
                        stream_slice=stream_slice,
                    )

                else:
                    stream_records, raw_response = self._read_stream_records(
                        properties_list=properties_list,
                        stream_slice=stream_slice,
                        stream_state=stream_state,
                        next_page_token=next_page_token,
                    )

                records = [value for key, value in stream_records.items()]
                records = self._filter_old_records(records)
                records = self._flat_associations(records)

                for record in records:
                    cursor = self._field_to_datetime(record[self.updated_at_field])
                    latest_cursor = max(cursor, latest_cursor) if latest_cursor else cursor
                    yield record

                next_page_token = self.next_page_token(raw_response)
                if not next_page_token:
                    pagination_complete = True

            self._update_state(latest_cursor=latest_cursor)
            # Always return an empty generator just in case no records were ever yielded
            yield from []

    def request_params(
        self,
        stream_state: Mapping[str, Any],
        stream_slice: Mapping[str, Any] = None,
        next_page_token: Mapping[str, Any] = None,
    ) -> MutableMapping[str, Any]:
        params = {"archived": str(self._include_archived_only).lower(), "associations": self.associations, "limit": self.limit}
        if next_page_token:
            params.update(next_page_token.get("params", {}))
        return params

    def next_page_token(self, response: requests.Response) -> Optional[Mapping[str, Any]]:
        response = self._parse_response(response)
        params = {}
        payload = {}

        if "paging" in response and "next" in response["paging"] and "after" in response["paging"]["next"]:
            params["after"] = int(response["paging"]["next"]["after"])
            payload["after"] = int(response["paging"]["next"]["after"])

            return {"params": params, "payload": payload}
    
    def stream_slices(
        self, *, sync_mode: SyncMode, cursor_field: List[str] = None, stream_state: Mapping[str, Any] = None
    ) -> Iterable[Optional[Mapping[str, Any]]]:
        return [None]


class CRMObjectStream(Stream):
    """Unified stream interface for CRM objects.
    You need to provide `entity` parameter to read concrete stream, possible values are:
        company, contact, deal, line_item, owner, product, ticket, quote
    You can also include associated records (IDs), provide associations parameter - a list of entity names:
        contacts, tickets, deals, engagements
    see https://developers.hubspot.com/docs/api/crm/understanding-the-crm for more details
    """

    entity: Optional[str] = None
    associations: List[str] = []
    updated_at_field = "updatedAt"
    created_at_field = "createdAt"

    @property
    def url(self):
        """Entity URL"""
        return f"/crm/v3/objects/{self.entity}"

    def __init__(self, include_archived_only: bool = False, **kwargs):
        super().__init__(**kwargs)
        self._include_archived_only = include_archived_only

        if not self.entity:
            raise ValueError("Entity must be set either on class or instance level")


class CRMObjectIncrementalStream(CRMObjectStream, IncrementalStream):
    state_pk = "updatedAt"
    limit = 100
    need_chunk = False

    def __init__(self, **kwargs):
        super().__init__(**kwargs)

    def request_params(
        self,
        stream_state: Mapping[str, Any],
        stream_slice: Mapping[str, Any] = None,
        next_page_token: Mapping[str, Any] = None,
    ) -> MutableMapping[str, Any]:
        params = IncrementalStream.request_params(
            self, stream_state=stream_state, stream_slice=stream_slice, next_page_token=next_page_token
        )
        params.update(
            {
                "archived": str(self._include_archived_only).lower(),
                "associations": self.associations,
            }
        )
        return params

    def read_records(
        self,
        sync_mode: SyncMode,
        cursor_field: List[str] = None,
        stream_slice: Mapping[str, Any] = None,
        stream_state: Mapping[str, Any] = None,
    ) -> Iterable[Mapping[str, Any]]:
        records = IncrementalStream.read_records(
            self,
            sync_mode,
            cursor_field=cursor_field,
            stream_slice=stream_slice,
            stream_state=stream_state,
        )
        yield from self._flat_associations(records)


class Campaigns(Stream):
    """Email campaigns, API v1
    There is some confusion between emails and campaigns in docs, this endpoint returns actual emails
    Docs: https://legacydocs.hubspot.com/docs/methods/email/get_campaign_data
    """

    url = "/email/public/v1/campaigns"
    more_key = "hasMore"
    data_field = "campaigns"
    limit = 500
    updated_at_field = "lastUpdatedTime"

    def read_records(
        self,
        sync_mode: SyncMode,
        cursor_field: List[str] = None,
        stream_slice: Mapping[str, Any] = None,
        stream_state: Mapping[str, Any] = None,
    ) -> Iterable[Mapping[str, Any]]:
        for row in super().read_records(sync_mode, cursor_field=cursor_field, stream_slice=stream_slice, stream_state=stream_state):
            record, response = self._api.get(f"/email/public/v1/campaigns/{row['id']}")
            yield {**row, **record}


class ContactLists(IncrementalStream):
    """Contact lists, API v1
    Docs: https://legacydocs.hubspot.com/docs/methods/lists/get_lists
    """

    url = "/contacts/v1/lists"
    data_field = "lists"
    more_key = "has-more"
    updated_at_field = "updatedAt"
    created_at_field = "createdAt"
    limit_field = "count"
    need_chunk = False


class ContactsListMemberships(Stream):
    """Contacts list Memberships, API v1
    The Stream was created due to issue #8477, where supporting List Memberships in Contacts stream was requested.
    According to the issue this feature is supported in API v1 by setting parameter showListMemberships=true
    in get all contacts endpoint. API will return list memberships for each contact record.
    But for syncing Contacts API v3 is used, where list memberships for contacts isn't supported.
    Therefore, new stream was created based on get all contacts endpoint of API V1.
    Docs: https://legacydocs.hubspot.com/docs/methods/contacts/get_contacts
    """

    url = "/contacts/v1/lists/all/contacts/all"
    updated_at_field = "timestamp"
    more_key = "has-more"
    data_field = "contacts"
    page_filter = "vidOffset"
    page_field = "vid-offset"

    def _transform(self, records: Iterable) -> Iterable:
        """Extracting list membership records from contacts
        According to documentation Contacts may have multiple vids,
        but the canonical-vid will be the primary ID for a record.
        Docs: https://legacydocs.hubspot.com/docs/methods/contacts/contacts-overview
        """
        for record in super()._transform(records):
            canonical_vid = record.get("canonical-vid")
            for item in record.get("list-memberships", []):
                yield {"canonical-vid": canonical_vid, **item}

    def request_params(
        self,
        stream_state: Mapping[str, Any],
        stream_slice: Mapping[str, Any] = None,
        next_page_token: Mapping[str, Any] = None,
    ) -> MutableMapping[str, Any]:
        params = super().request_params(stream_state=stream_state, stream_slice=stream_slice, next_page_token=next_page_token)
        params.update({"showListMemberships": True})
        return params


class Deals(CRMSearchStream):
    """Deals, API v3"""

    entity = "deal"
    last_modified_field = "hs_lastmodifieddate"
    associations = ["contacts", "companies"]
<<<<<<< HEAD

    def __init__(self, **kwargs):
        super().__init__(**kwargs)
        self._stage_history = DealStageHistoryStream(**kwargs)

    def read_records(
        self,
        sync_mode: SyncMode,
        cursor_field: List[str] = None,
        stream_slice: Mapping[str, Any] = None,
        stream_state: Mapping[str, Any] = None,
    ) -> Iterable[Mapping[str, Any]]:
        history_by_id = {}
        for record in self._stage_history.read_records(sync_mode):
            if all(field in record for field in ("id", "dealstage")):
                history_by_id[record["id"]] = record["dealstage"]

        for record in super().read_records(sync_mode, cursor_field=cursor_field, stream_slice=stream_slice, stream_state=stream_state):
            if record.get("id") and int(record["id"]) in history_by_id:
                record["dealstage"] = history_by_id[int(record["id"])]
            yield record
=======
>>>>>>> 55b92a55


class DealPipelines(Stream):
    """Deal pipelines, API v1,
    This endpoint requires the contacts scope the tickets scope.
    Docs: https://legacydocs.hubspot.com/docs/methods/pipelines/get_pipelines_for_object_type
    """

    url = "/crm-pipelines/v1/pipelines/deals"
    updated_at_field = "updatedAt"
    created_at_field = "createdAt"


class TicketPipelines(Stream):
    """Ticket pipelines, API v1
    This endpoint requires the tickets scope.
    Docs: https://developers.hubspot.com/docs/api/crm/pipelines
    """

    url = "/crm/v3/pipelines/tickets"
    updated_at_field = "updatedAt"
    created_at_field = "createdAt"


class EmailEvents(IncrementalStream):
    """Email events, API v1
    Docs: https://legacydocs.hubspot.com/docs/methods/email/get_events
    """

    url = "/email/public/v1/events"
    data_field = "events"
    more_key = "hasMore"
    updated_at_field = "created"
    created_at_field = "created"


class Engagements(IncrementalStream):
    """Engagements, API v1
    Docs: https://legacydocs.hubspot.com/docs/methods/engagements/get-all-engagements
          https://legacydocs.hubspot.com/docs/methods/engagements/get-recent-engagements
    """

    url = "/engagements/v1/engagements/paged"
    more_key = "hasMore"
    limit = 250
    updated_at_field = "lastUpdated"
    created_at_field = "createdAt"

    @property
    def url(self):
        if self.state:
            return "/engagements/v1/engagements/recent/modified"
        return "/engagements/v1/engagements/paged"

    def _transform(self, records: Iterable) -> Iterable:
        yield from super()._transform({**record.pop("engagement"), **record} for record in records)

    def request_params(
        self,
        stream_state: Mapping[str, Any],
        stream_slice: Mapping[str, Any] = None,
        next_page_token: Mapping[str, Any] = None,
    ) -> MutableMapping[str, Any]:
        params = {self.limit_field: self.limit}
        if self.state:
            params["since"] = int(self._state.timestamp() * 1000)
        return params


class Forms(Stream):
    """Marketing Forms, API v3
    by default non-marketing forms are filtered out of this endpoint
    Docs: https://developers.hubspot.com/docs/api/marketing/forms
    """

    entity = "form"
    url = "/marketing/v3/forms"
    updated_at_field = "updatedAt"
    created_at_field = "createdAt"


class FormSubmissions(Stream):
    """Marketing Forms, API v1
    This endpoint requires the forms scope.
    Docs: https://legacydocs.hubspot.com/docs/methods/forms/get-submissions-for-a-form
    """

    url = "/form-integrations/v1/submissions/forms"
    limit = 50
    updated_at_field = "updatedAt"

    def path(
        self,
        *,
        stream_state: Mapping[str, Any] = None,
        stream_slice: Mapping[str, Any] = None,
        next_page_token: Mapping[str, Any] = None,
    ) -> str:
        return f"{self.url}/{stream_slice['form_id']}"

    def __init__(self, **kwargs):
        super().__init__(**kwargs)
        self.forms = Forms(**kwargs)

    def _transform(self, records: Iterable) -> Iterable:
        for record in super()._transform(records):
            keys = record.keys()

            # There's no updatedAt field in the submission however forms fetched by using this field,
            # so it has to be added to the submissions otherwise it would fail when calling _filter_old_records
            if "updatedAt" not in keys:
                record["updatedAt"] = record["submittedAt"]

            yield record

    def stream_slices(
        self, *, sync_mode: SyncMode, cursor_field: List[str] = None, stream_state: Mapping[str, Any] = None
    ) -> Iterable[Optional[Mapping[str, Any]]]:
        slices = []
        seen = set()
        # To get submissions for all forms date filtering has to be disabled
        self.forms.filter_old_records = False
        for form in self.forms.read_records(sync_mode):
            if form["id"] not in seen:
                seen.add(form["id"])
                slices.append({"form_id": form["id"]})
        return slices

    def read_records(
        self,
        sync_mode: SyncMode,
        cursor_field: List[str] = None,
        stream_slice: Mapping[str, Any] = None,
        stream_state: Mapping[str, Any] = None,
    ) -> Iterable[Mapping[str, Any]]:
        for record in super().read_records(sync_mode, cursor_field=cursor_field, stream_slice=stream_slice, stream_state=stream_state):
            record["formId"] = stream_slice["form_id"]
            yield record


class MarketingEmails(Stream):
    """Marketing Email, API v1
    Docs: https://legacydocs.hubspot.com/docs/methods/cms_email/get-all-marketing-emails
    """

    url = "/marketing-emails/v1/emails/with-statistics"
    data_field = "objects"
    limit = 250
    updated_at_field = "updated"
    created_at_field = "created"


class Owners(Stream):
    """Owners, API v3
    Docs: https://legacydocs.hubspot.com/docs/methods/owners/get_owners
    """

    url = "/crm/v3/owners"
    updated_at_field = "updatedAt"
    created_at_field = "createdAt"


class PropertyHistory(IncrementalStream):
    """Contacts Endpoint, API v1
    Is used to get all Contacts and the history of their respective
    Properties. Whenever a property is changed it is added here.
    Docs: https://legacydocs.hubspot.com/docs/methods/contacts/get_contacts
    """

    more_key = "has-more"
    url = "/contacts/v1/lists/recently_updated/contacts/recent"
    updated_at_field = "timestamp"
    created_at_field = "timestamp"
    data_field = "contacts"
    page_field = "vid-offset"
    page_filter = "vidOffset"
    limit = 100

    def list(self, fields) -> Iterable:
        properties = self._api.get("/properties/v2/contact/properties")
        properties_list = [single_property["name"] for single_property in properties]
        params = {"propertyMode": "value_and_history", "property": properties_list}
        yield from self.read(partial(self._api.get, url=self.url), params)

    def _transform(self, records: Iterable) -> Iterable:
        for record in records:
            properties = record.get("properties")
            vid = record.get("vid")
            value_dict: Dict
            for key, value_dict in properties.items():
                versions = value_dict.get("versions")
                if key == "lastmodifieddate":
                    # Skipping the lastmodifieddate since it only returns the value
                    # when one field of a contact was changed no matter which
                    # field was changed. It therefore creates overhead, since for
                    # every changed property there will be the date it was changed in itself
                    # and a change in the lastmodifieddate field.
                    continue
                if versions:
                    for version in versions:
                        version["timestamp"] = self._field_to_datetime(version["timestamp"]).to_datetime_string()
                        version["property"] = key
                        version["vid"] = vid
                        yield version


class SubscriptionChanges(IncrementalStream):
    """Subscriptions timeline for a portal, API v1
    Docs: https://legacydocs.hubspot.com/docs/methods/email/get_subscriptions_timeline
    """

    url = "/email/public/v1/subscriptions/timeline"
    data_field = "timeline"
    more_key = "hasMore"
    updated_at_field = "timestamp"


class Workflows(Stream):
    """Workflows, API v3
    Docs: https://legacydocs.hubspot.com/docs/methods/workflows/v3/get_workflows
    """

    url = "/automation/v3/workflows"
    data_field = "workflows"
    updated_at_field = "updatedAt"
    created_at_field = "insertedAt"


class Companies(CRMSearchStream):
    entity = "company"
    last_modified_field = "hs_lastmodifieddate"
    associations = ["contacts"]


class Contacts(CRMSearchStream):
    entity = "contact"
    last_modified_field = "lastmodifieddate"
    associations = ["contacts", "companies"]


class EngagementsCalls(CRMSearchStream):
    entity = "calls"
    last_modified_field = "hs_lastmodifieddate"
    associations = ["contacts", "deal", "company"]


class EngagementsEmails(CRMSearchStream):
    entity = "emails"
    last_modified_field = "hs_lastmodifieddate"
    associations = ["contacts", "deal", "company"]


class EngagementsMeetings(CRMSearchStream):
    entity = "meetings"
    last_modified_field = "hs_lastmodifieddate"
    associations = ["contacts", "deal", "company"]


class EngagementsNotes(CRMSearchStream):
    entity = "notes"
    last_modified_field = "hs_lastmodifieddate"
    associations = ["contacts", "deal", "company"]


class EngagementsTasks(CRMSearchStream):
    entity = "tasks"
    last_modified_field = "hs_lastmodifieddate"
    associations = ["contacts", "deal", "company"]


class FeedbackSubmissions(CRMObjectIncrementalStream):
    entity = "feedback_submissions"
    associations = ["contacts"]


class LineItems(CRMObjectIncrementalStream):
    entity = "line_item"


class Products(CRMObjectIncrementalStream):
    entity = "product"


class Tickets(CRMObjectIncrementalStream):
    entity = "ticket"
    associations = ["contacts", "deals", "companies"]


class Quotes(CRMObjectIncrementalStream):
    entity = "quote"<|MERGE_RESOLUTION|>--- conflicted
+++ resolved
@@ -1007,30 +1007,6 @@
     entity = "deal"
     last_modified_field = "hs_lastmodifieddate"
     associations = ["contacts", "companies"]
-<<<<<<< HEAD
-
-    def __init__(self, **kwargs):
-        super().__init__(**kwargs)
-        self._stage_history = DealStageHistoryStream(**kwargs)
-
-    def read_records(
-        self,
-        sync_mode: SyncMode,
-        cursor_field: List[str] = None,
-        stream_slice: Mapping[str, Any] = None,
-        stream_state: Mapping[str, Any] = None,
-    ) -> Iterable[Mapping[str, Any]]:
-        history_by_id = {}
-        for record in self._stage_history.read_records(sync_mode):
-            if all(field in record for field in ("id", "dealstage")):
-                history_by_id[record["id"]] = record["dealstage"]
-
-        for record in super().read_records(sync_mode, cursor_field=cursor_field, stream_slice=stream_slice, stream_state=stream_state):
-            if record.get("id") and int(record["id"]) in history_by_id:
-                record["dealstage"] = history_by_id[int(record["id"])]
-            yield record
-=======
->>>>>>> 55b92a55
 
 
 class DealPipelines(Stream):

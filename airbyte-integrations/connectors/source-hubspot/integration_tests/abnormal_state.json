{
  "companies": {
    "updatedAt": "2221-10-12T13:37:56.412000+00:00"
  },
  "contact_lists": {
    "timestamp": "2221-10-12T13:37:56.412000+00:00"
  },
  "contacts": {
    "updatedAt": "2221-10-12T13:37:56.412000+00:00"
  },
  "deals": {
    "updatedAt": "2221-10-12T13:37:56.412000+00:00"
  },
  "email_events": {
    "timestamp": "2221-10-12T13:37:56.412000+00:00"
  },
  "feedback_submissions": {
<<<<<<< HEAD
    "timestamp": "2221-10-12T13:37:56.412000+00:00"
=======
    "updatedAt": "2221-10-12T13:37:56.412000+00:00"
>>>>>>> 0f35bbc4
  },
  "engagements": {
    "lastUpdated": 7945393076412
  },
  "line_items": {
    "updatedAt": "2221-10-12T13:37:56.412000+00:00"
  },
  "products": {
    "updatedAt": "2221-10-12T13:37:56.412000+00:00"
  },
  "quotes": {
    "updatedAt": "2221-10-12T13:37:56.412000+00:00"
  },
  "subscription_changes": {
    "timestamp": "2221-10-12T13:37:56.412000+00:00"
  },
  "tickets": {
    "updatedAt": "2221-10-12T13:37:56.412000+00:00"
  }
}<|MERGE_RESOLUTION|>--- conflicted
+++ resolved
@@ -15,11 +15,7 @@
     "timestamp": "2221-10-12T13:37:56.412000+00:00"
   },
   "feedback_submissions": {
-<<<<<<< HEAD
-    "timestamp": "2221-10-12T13:37:56.412000+00:00"
-=======
     "updatedAt": "2221-10-12T13:37:56.412000+00:00"
->>>>>>> 0f35bbc4
   },
   "engagements": {
     "lastUpdated": 7945393076412

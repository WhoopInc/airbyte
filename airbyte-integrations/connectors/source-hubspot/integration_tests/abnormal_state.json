{
  "companies": {
    "updatedAt": "2221-10-12T13:37:56.412000+00:00"
  },
  "contact_lists": {
    "timestamp": "2221-10-12T13:37:56.412000+00:00"
  },
  "contacts": {
    "updatedAt": "2221-10-12T13:37:56.412000+00:00"
  },
  "deals": {
    "updatedAt": "2221-10-12T13:37:56.412000+00:00"
  },
  "email_events": {
    "timestamp": "2221-10-12T13:37:56.412000+00:00"
  },
  "feedback_submissions": {
    "timestamp": "2221-10-12T13:37:56.412000+00:00"
  },
<<<<<<< HEAD
=======
  "engagements": {
    "lastUpdated": 7945393076412
  },
>>>>>>> 3f7908e6
  "line_items": {
    "updatedAt": "2221-10-12T13:37:56.412000+00:00"
  },
  "products": {
    "updatedAt": "2221-10-12T13:37:56.412000+00:00"
  },
  "quotes": {
    "updatedAt": "2221-10-12T13:37:56.412000+00:00"
  },
  "subscription_changes": {
    "timestamp": "2221-10-12T13:37:56.412000+00:00"
  },
  "tickets": {
    "updatedAt": "2221-10-12T13:37:56.412000+00:00"
  }
}<|MERGE_RESOLUTION|>--- conflicted
+++ resolved
@@ -17,12 +17,9 @@
   "feedback_submissions": {
     "timestamp": "2221-10-12T13:37:56.412000+00:00"
   },
-<<<<<<< HEAD
-=======
   "engagements": {
     "lastUpdated": 7945393076412
   },
->>>>>>> 3f7908e6
   "line_items": {
     "updatedAt": "2221-10-12T13:37:56.412000+00:00"
   },

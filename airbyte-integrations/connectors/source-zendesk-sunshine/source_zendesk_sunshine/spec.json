--- conflicted
+++ resolved
@@ -7,38 +7,15 @@
     "required": ["start_date", "subdomain"],
     "additionalProperties": true,
     "properties": {
-<<<<<<< HEAD
-      "api_token": {
-        "type": "string",
-	"title": "API Token",
-        "airbyte_secret": true,
-        "description": "Zendesk Sunshine API Token. See the <a href=\"https://docs.airbyte.io/integrations/sources/zendesk_sunshine\">docs</a> for information on how to generate this key."
-      },
-      "email": {
-        "type": "string",
-	"title": "Email",
-        "description": "Zendesk login email."
-      },
-=======
->>>>>>> 4b73bb00
       "subdomain": {
         "title": "Subdomain",
         "type": "string",
-<<<<<<< HEAD
-	"title": "Subdomain",
-        "description": "The name of your Zendesk subdomain."
-=======
         "description": "The subdomain for your Zendesk Account."
->>>>>>> 4b73bb00
       },
       "start_date": {
         "title": "Start Date",
         "type": "string",
-<<<<<<< HEAD
         "description": "UTC date and time in the format 2017-01-25T00:00:00Z. Any data before this date will not be replicated.",
-=======
-        "description": "The date from which you'd like to replicate data for Zendesk Sunshine API, in the format YYYY-MM-DDT00:00:00Z.",
->>>>>>> 4b73bb00
         "pattern": "^[0-9]{4}-[0-9]{2}-[0-9]{2}T[0-9]{2}:[0-9]{2}:[0-9]{2}Z$",
         "examples": ["2021-01-01T00:00:00Z"]
       },
@@ -98,7 +75,7 @@
               "api_token": {
                 "type": "string",
                 "title": "API Token",
-                "description": "API Token. See the <a href=\"https://docs.airbyte.io/integrations/sources/zendesk_sunshine\">docs</a> for information on how to generate this key.",
+                "description": "Zendesk Sunshine API Token. See the <a href=\"https://docs.airbyte.io/integrations/sources/zendesk_sunshine\">docs</a> for information on how to generate this key.",
                 "airbyte_secret": true
               },
               "email": {

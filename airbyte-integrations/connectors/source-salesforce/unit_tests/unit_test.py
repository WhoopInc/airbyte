--- conflicted
+++ resolved
@@ -14,11 +14,7 @@
 
 
 @pytest.fixture(scope="module")
-<<<<<<< HEAD
-def stream_bulk_config():
-=======
 def stream_config():
->>>>>>> 0beda4f2
     """Generates streams settings for BULK logic"""
     return {
         "client_id": "fake_client_id",
@@ -27,18 +23,10 @@
         "start_date": "2010-01-18T21:18:20Z",
         "is_sandbox": False,
         "wait_timeout": 15,
-<<<<<<< HEAD
-        "api_type": "BULK",
-=======
->>>>>>> 0beda4f2
     }
 
 
 @pytest.fixture(scope="module")
-<<<<<<< HEAD
-def stream_rest_config():
-    """Generates streams settings for BULK logic"""
-=======
 def stream_config_date_format():
     """Generates streams settings with `start_date` in format YYYY-MM-DD"""
     return {
@@ -54,78 +42,29 @@
 @pytest.fixture(scope="module")
 def stream_config_without_start_date():
     """Generates streams settings for REST logic without start_date"""
->>>>>>> 0beda4f2
     return {
         "client_id": "fake_client_id",
         "client_secret": "fake_client_secret",
         "refresh_token": "fake_refresh_token",
-<<<<<<< HEAD
-        "start_date": "2010-01-18T21:18:20Z",
-        "is_sandbox": False,
-        "wait_timeout": 15,
-        "api_type": "REST",
-    }
-
-
-def _stream_api(stream_config):
-=======
         "is_sandbox": False,
         "wait_timeout": 15,
     }
 
 
 def _stream_api(stream_config, describe_response_data=None):
->>>>>>> 0beda4f2
     sf_object = Salesforce(**stream_config)
     sf_object.login = Mock()
     sf_object.access_token = Mock()
     sf_object.instance_url = "https://fase-account.salesforce.com"
-<<<<<<< HEAD
-    sf_object.describe = Mock(return_value={"fields": [{"name": "LastModifiedDate", "type": "string"}]})
-=======
 
     response_data = {"fields": [{"name": "LastModifiedDate", "type": "string"}]}
     if describe_response_data:
         response_data = describe_response_data
     sf_object.describe = Mock(return_value=response_data)
->>>>>>> 0beda4f2
     return sf_object
 
 
 @pytest.fixture(scope="module")
-<<<<<<< HEAD
-def stream_rest_api(stream_rest_config):
-    return _stream_api(stream_rest_config)
-
-
-@pytest.fixture(scope="module")
-def stream_bulk_api(stream_bulk_config):
-    return _stream_api(stream_bulk_config)
-
-
-def _generate_stream(stream_name, stream_config, stream_api):
-    return SourceSalesforce.generate_streams(stream_config, [stream_name], stream_api)[0]
-
-
-@pytest.mark.parametrize(
-    "api_type,stream_name,expected_cls",
-    [
-        ("BULK", "Account", BulkIncrementalSalesforceStream),
-        ("BULK", "FormulaFunctionAllowedType", BulkSalesforceStream),
-        ("REST", "ActiveFeatureLicenseMetric", IncrementalSalesforceStream),
-        ("REST", "AppDefinition", SalesforceStream),
-    ],
-)
-def test_stream_generator(api_type, stream_name, expected_cls, stream_bulk_config, stream_bulk_api, stream_rest_config, stream_rest_api):
-    stream_config, stream_api = (stream_rest_config, stream_rest_api) if api_type == "REST" else (stream_bulk_config, stream_bulk_api)
-    stream = _generate_stream(stream_name, stream_config, stream_api)
-    assert stream.name == stream_name
-    assert isinstance(stream, expected_cls)
-
-
-def test_bulk_sync_creation_failed(stream_bulk_config, stream_bulk_api):
-    stream: BulkIncrementalSalesforceStream = _generate_stream("Account", stream_bulk_config, stream_bulk_api)
-=======
 def stream_api(stream_config):
     return _stream_api(stream_config)
 
@@ -142,7 +81,6 @@
 
 def test_bulk_sync_creation_failed(stream_config, stream_api):
     stream: BulkIncrementalSalesforceStream = _generate_stream("Account", stream_config, stream_api)
->>>>>>> 0beda4f2
     with requests_mock.Mocker() as m:
         m.register_uri("POST", stream.path(), status_code=400, json=[{"message": "test_error"}])
         with pytest.raises(HTTPError) as err:
@@ -150,11 +88,6 @@
         assert err.value.response.json()[0]["message"] == "test_error"
 
 
-<<<<<<< HEAD
-@pytest.mark.parametrize("item_number", [0, 15, 2000, 2324, 193434])
-def test_bulk_sync_pagination(item_number, stream_bulk_config, stream_bulk_api):
-    stream: BulkIncrementalSalesforceStream = _generate_stream("Account", stream_bulk_config, stream_bulk_api)
-=======
 def test_stream_unsupported_by_bulk(stream_config, stream_api, caplog):
     """
     Stream `AcceptedEventRelation` is not supported by BULK API, so that REST API stream will be used for it.
@@ -197,7 +130,6 @@
 @pytest.mark.parametrize("item_number", [0, 15, 2000, 2324, 193434])
 def test_bulk_sync_pagination(item_number, stream_config, stream_api):
     stream: BulkIncrementalSalesforceStream = _generate_stream("Account", stream_config, stream_api)
->>>>>>> 0beda4f2
     test_ids = [i for i in range(1, item_number)]
     pages = [test_ids[i : i + stream.page_size] for i in range(0, len(test_ids), stream.page_size)]
     if not pages:
@@ -233,26 +165,16 @@
     return int(list(stream.read_records(sync_mode=SyncMode.full_refresh))[0]["ID"])
 
 
-<<<<<<< HEAD
-def test_bulk_sync_successful(stream_bulk_config, stream_bulk_api):
-    stream: BulkIncrementalSalesforceStream = _generate_stream("Account", stream_bulk_config, stream_bulk_api)
-=======
 def test_bulk_sync_successful(stream_config, stream_api):
     stream: BulkIncrementalSalesforceStream = _generate_stream("Account", stream_config, stream_api)
->>>>>>> 0beda4f2
     with requests_mock.Mocker() as m:
         job_id = _prepare_mock(m, stream)
         m.register_uri("GET", stream.path() + f"/{job_id}", [{"json": {"state": "JobComplete"}}])
         assert _get_result_id(stream) == 1
 
 
-<<<<<<< HEAD
-def test_bulk_sync_successful_long_response(stream_bulk_config, stream_bulk_api):
-    stream: BulkIncrementalSalesforceStream = _generate_stream("Account", stream_bulk_config, stream_bulk_api)
-=======
 def test_bulk_sync_successful_long_response(stream_config, stream_api):
     stream: BulkIncrementalSalesforceStream = _generate_stream("Account", stream_config, stream_api)
->>>>>>> 0beda4f2
     with requests_mock.Mocker() as m:
         job_id = _prepare_mock(m, stream)
         m.register_uri(
@@ -270,13 +192,8 @@
 # maximum timeout is wait_timeout * max_retry_attempt
 # this test tries to check a job state 17 times with +-1second for very one
 @pytest.mark.timeout(17)
-<<<<<<< HEAD
-def test_bulk_sync_successful_retry(stream_bulk_config, stream_bulk_api):
-    stream: BulkIncrementalSalesforceStream = _generate_stream("Account", stream_bulk_config, stream_bulk_api)
-=======
 def test_bulk_sync_successful_retry(stream_config, stream_api):
     stream: BulkIncrementalSalesforceStream = _generate_stream("Account", stream_config, stream_api)
->>>>>>> 0beda4f2
     stream._wait_timeout = 0.1  # maximum wait timeout will be 6 seconds
     with requests_mock.Mocker() as m:
         job_id = _prepare_mock(m, stream)
@@ -289,22 +206,14 @@
 
 
 @pytest.mark.timeout(30)
-<<<<<<< HEAD
-def test_bulk_sync_failed_retry(stream_bulk_config, stream_bulk_api):
-    stream: BulkIncrementalSalesforceStream = _generate_stream("Account", stream_bulk_config, stream_bulk_api)
-=======
 def test_bulk_sync_failed_retry(stream_config, stream_api):
     stream: BulkIncrementalSalesforceStream = _generate_stream("Account", stream_config, stream_api)
->>>>>>> 0beda4f2
     stream._wait_timeout = 0.1  # maximum wait timeout will be 6 seconds
     with requests_mock.Mocker() as m:
         job_id = _prepare_mock(m, stream)
         m.register_uri("GET", stream.path() + f"/{job_id}", json={"state": "InProgress", "id": job_id})
         with pytest.raises(Exception) as err:
             next(stream.read_records(sync_mode=SyncMode.full_refresh))
-<<<<<<< HEAD
-        assert "stream using BULK API was failed" in str(err.value)
-=======
         assert "stream using BULK API was failed" in str(err.value)
 
 
@@ -450,5 +359,4 @@
         m.register_uri("GET", next_page_url, json=resp_2)
 
         records = [record for record in stream.read_records(sync_mode=SyncMode.full_refresh)]
-        assert len(records) == 4
->>>>>>> 0beda4f2
+        assert len(records) == 4
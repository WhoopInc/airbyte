--- conflicted
+++ resolved
@@ -83,13 +83,8 @@
     MESSAGE_USERS2.getRecord().setNamespace(DATASET_ID);
     catalog = new ConfiguredAirbyteCatalog().withStreams(Lists.newArrayList(
             CatalogHelpers.createConfiguredAirbyteStream(USERS_STREAM_NAME, DATASET_ID,
-<<<<<<< HEAD
-                            io.airbyte.protocol.models.Field.of("name", JsonSchemaPrimitive.STRING),
-                            io.airbyte.protocol.models.Field.of("id", JsonSchemaPrimitive.STRING))
-=======
                             io.airbyte.protocol.models.Field.of("name", JsonSchemaType.STRING),
                             io.airbyte.protocol.models.Field.of("id", JsonSchemaType.STRING))
->>>>>>> 60d7def5
                     .withDestinationSyncMode(DestinationSyncMode.APPEND)));
   }
 

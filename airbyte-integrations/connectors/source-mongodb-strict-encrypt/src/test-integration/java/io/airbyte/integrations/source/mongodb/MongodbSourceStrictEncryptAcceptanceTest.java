/*
 * Copyright (c) 2021 Airbyte, Inc., all rights reserved.
 */

package io.airbyte.integrations.source.mongodb;

import static io.airbyte.db.mongodb.MongoUtils.MongoInstanceType.STANDALONE;
import static org.junit.jupiter.api.Assertions.assertEquals;

import com.fasterxml.jackson.databind.JsonNode;
import com.google.common.collect.ImmutableMap;
import com.google.common.collect.Lists;
import com.mongodb.client.MongoCollection;
import io.airbyte.commons.json.Jsons;
import io.airbyte.commons.resources.MoreResources;
import io.airbyte.db.mongodb.MongoDatabase;
import io.airbyte.integrations.standardtest.source.SourceAcceptanceTest;
import io.airbyte.integrations.standardtest.source.TestDestinationEnv;
import io.airbyte.protocol.models.CatalogHelpers;
import io.airbyte.protocol.models.ConfiguredAirbyteCatalog;
import io.airbyte.protocol.models.ConfiguredAirbyteStream;
import io.airbyte.protocol.models.ConnectorSpecification;
import io.airbyte.protocol.models.DestinationSyncMode;
import io.airbyte.protocol.models.Field;
import io.airbyte.protocol.models.JsonSchemaPrimitive;
import io.airbyte.protocol.models.SyncMode;
import java.nio.file.Files;
import java.nio.file.Path;
import java.util.Collections;
import java.util.HashMap;
import java.util.List;
<<<<<<< HEAD

=======
>>>>>>> 0beda4f2
import org.bson.BsonArray;
import org.bson.BsonString;
import org.bson.Document;
import org.junit.jupiter.api.Test;

public class MongodbSourceStrictEncryptAcceptanceTest extends SourceAcceptanceTest {

  private static final Path CREDENTIALS_PATH = Path.of("secrets/credentials.json");

  protected static final String DATABASE_NAME = "test";
  protected static final String COLLECTION_NAME = "acceptance_test";

  protected JsonNode config;
  protected MongoDatabase database;

  @Override
  protected String getImageName() {
    return "airbyte/source-mongodb-strict-encrypt:dev";
  }

  @Override
  protected JsonNode getConfig() throws Exception {
    return config;
  }

  @Override
  protected void setupEnvironment(final TestDestinationEnv environment) throws Exception {
    if (!Files.exists(CREDENTIALS_PATH)) {
      throw new IllegalStateException(
          "Must provide path to a MongoDB credentials file. By default {module-root}/" + CREDENTIALS_PATH
              + ". Override by setting setting path with the CREDENTIALS_PATH constant.");
    }

    final String credentialsJsonString = new String(Files.readAllBytes(CREDENTIALS_PATH));
    final JsonNode credentialsJson = Jsons.deserialize(credentialsJsonString);

    final JsonNode instanceConfig = Jsons.jsonNode(ImmutableMap.builder()
        .put("instance", STANDALONE.getType())
        .put("host", credentialsJson.get("host").asText())
        .put("port", credentialsJson.get("port").asInt())
        .build());

    config = Jsons.jsonNode(ImmutableMap.builder()
        .put("user", credentialsJson.get("user").asText())
        .put("password", credentialsJson.get("password").asText())
        .put("instance_type", instanceConfig)
        .put("database", DATABASE_NAME)
        .put("auth_source", "admin")
        .build());

    final String connectionString = String.format("mongodb://%s:%s@%s:%s/%s?authSource=admin&directConnection=false&ssl=true",
        config.get("user").asText(),
        config.get("password").asText(),
        config.get("instance_type").get("host").asText(),
        config.get("instance_type").get("port").asText(),
        config.get("database").asText());

    database = new MongoDatabase(connectionString, DATABASE_NAME);

    final MongoCollection<Document> collection = database.createCollection(COLLECTION_NAME);
    final var doc1 = new Document("id", "0001").append("name", "Test")
<<<<<<< HEAD
            .append("test", 10).append("test_array", new BsonArray(List.of(new BsonString("test"), new BsonString("mongo"))));
    final var doc2 = new Document("id", "0002").append("name", "Mongo").append("test", "test_value");
    final var doc3 = new Document("id", "0003").append("name", "Source").append("test", null);
=======
        .append("test", 10).append("test_array", new BsonArray(List.of(new BsonString("test"), new BsonString("mongo"))))
        .append("double_test", 100.12).append("int_test", 100);
    final var doc2 = new Document("id", "0002").append("name", "Mongo").append("test", "test_value").append("int_test", 201);
    final var doc3 = new Document("id", "0003").append("name", "Source").append("test", null)
        .append("double_test", 212.11).append("int_test", 302);
>>>>>>> 0beda4f2

    collection.insertMany(List.of(doc1, doc2, doc3));
  }

  @Override
  protected void tearDown(final TestDestinationEnv testEnv) throws Exception {
    database.getDatabase().getCollection(COLLECTION_NAME).drop();
    database.close();
  }

  @Override
  protected ConnectorSpecification getSpec() throws Exception {
    return Jsons.deserialize(MoreResources.readResource("expected_spec.json"), ConnectorSpecification.class);
  }

  @Override
  protected ConfiguredAirbyteCatalog getConfiguredCatalog() throws Exception {
    return new ConfiguredAirbyteCatalog().withStreams(Lists.newArrayList(
        new ConfiguredAirbyteStream()
            .withSyncMode(SyncMode.INCREMENTAL)
            .withCursorField(Lists.newArrayList("_id"))
            .withDestinationSyncMode(DestinationSyncMode.APPEND)
            .withCursorField(List.of("_id"))
            .withStream(CatalogHelpers.createAirbyteStream(
                DATABASE_NAME + "." + COLLECTION_NAME,
                Field.of("_id", JsonSchemaPrimitive.STRING),
                Field.of("id", JsonSchemaPrimitive.STRING),
                Field.of("name", JsonSchemaPrimitive.STRING),
                Field.of("test", JsonSchemaPrimitive.STRING),
<<<<<<< HEAD
                Field.of("test_array", JsonSchemaPrimitive.ARRAY))
=======
                Field.of("test_array", JsonSchemaPrimitive.ARRAY),
                Field.of("empty_test", JsonSchemaPrimitive.STRING),
                Field.of("double_test", JsonSchemaPrimitive.NUMBER),
                Field.of("int_test", JsonSchemaPrimitive.NUMBER))
>>>>>>> 0beda4f2
                .withSupportedSyncModes(Lists.newArrayList(SyncMode.INCREMENTAL))
                .withDefaultCursorField(List.of("_id")))));
  }

  @Override
  protected JsonNode getState() throws Exception {
    return Jsons.jsonNode(new HashMap<>());
  }

  @Override
  protected List<String> getRegexTests() throws Exception {
    return Collections.emptyList();
  }

  @Test
  void testSpec() throws Exception {
    final ConnectorSpecification actual = new MongodbSourceStrictEncrypt().spec();
    final ConnectorSpecification expected = getSpec();

    assertEquals(expected, actual);
  }

}<|MERGE_RESOLUTION|>--- conflicted
+++ resolved
@@ -29,10 +29,6 @@
 import java.util.Collections;
 import java.util.HashMap;
 import java.util.List;
-<<<<<<< HEAD
-
-=======
->>>>>>> 0beda4f2
 import org.bson.BsonArray;
 import org.bson.BsonString;
 import org.bson.Document;
@@ -94,17 +90,11 @@
 
     final MongoCollection<Document> collection = database.createCollection(COLLECTION_NAME);
     final var doc1 = new Document("id", "0001").append("name", "Test")
-<<<<<<< HEAD
-            .append("test", 10).append("test_array", new BsonArray(List.of(new BsonString("test"), new BsonString("mongo"))));
-    final var doc2 = new Document("id", "0002").append("name", "Mongo").append("test", "test_value");
-    final var doc3 = new Document("id", "0003").append("name", "Source").append("test", null);
-=======
         .append("test", 10).append("test_array", new BsonArray(List.of(new BsonString("test"), new BsonString("mongo"))))
         .append("double_test", 100.12).append("int_test", 100);
     final var doc2 = new Document("id", "0002").append("name", "Mongo").append("test", "test_value").append("int_test", 201);
     final var doc3 = new Document("id", "0003").append("name", "Source").append("test", null)
         .append("double_test", 212.11).append("int_test", 302);
->>>>>>> 0beda4f2
 
     collection.insertMany(List.of(doc1, doc2, doc3));
   }
@@ -134,14 +124,10 @@
                 Field.of("id", JsonSchemaPrimitive.STRING),
                 Field.of("name", JsonSchemaPrimitive.STRING),
                 Field.of("test", JsonSchemaPrimitive.STRING),
-<<<<<<< HEAD
-                Field.of("test_array", JsonSchemaPrimitive.ARRAY))
-=======
                 Field.of("test_array", JsonSchemaPrimitive.ARRAY),
                 Field.of("empty_test", JsonSchemaPrimitive.STRING),
                 Field.of("double_test", JsonSchemaPrimitive.NUMBER),
                 Field.of("int_test", JsonSchemaPrimitive.NUMBER))
->>>>>>> 0beda4f2
                 .withSupportedSyncModes(Lists.newArrayList(SyncMode.INCREMENTAL))
                 .withDefaultCursorField(List.of("_id")))));
   }

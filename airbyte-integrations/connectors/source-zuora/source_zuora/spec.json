--- conflicted
+++ resolved
@@ -19,17 +19,6 @@
         "pattern": "^[0-9]{4}-[0-9]{2}-[0-9]{2}$"
       },
       "window_in_days": {
-<<<<<<< HEAD
-        "type": "integer",
-        "description": "The amount of days for each data-chunk begining from start_date. Bigger the value - faster the fetch. (Min=1, as for a Day; Max=364, as for a Year).",
-        "examples": [30, 60, 90, 120, 200, 364],
-        "default": 90,
-        "minimum": 1,
-        "maximum": 364
-      },
-      "client_id": {
-=======
->>>>>>> 1dcd525e
         "type": "string",
         "title": "Query Window (in days)",
         "description": "The amount of days for each data-chunk begining from start_date. Bigger the value - faster the fetch. (0.1 - as for couple of hours, 1 - as for a Day; 364 - as for a Year).",
@@ -52,16 +41,6 @@
           "EU API Sandbox",
           "EU Central Sandbox"
         ]
-<<<<<<< HEAD
-      }
-    },
-    "authSpecification": {
-      "auth_type": "oauth2.0",
-      "oauth2Specification": {
-        "rootObject": [],
-        "oauthFlowInitParameters": [["client_id"], ["client_secret"]],
-        "oauthFlowOutputParameters": [["client_id"], ["client_secret"]]
-=======
       },
       "data_query": {
         "title": "Data Query Type",
@@ -81,7 +60,6 @@
         "title": "Client Secret",
         "description": "Your OAuth user Client Secret",
         "airbyte_secret": true
->>>>>>> 1dcd525e
       }
     }
   }

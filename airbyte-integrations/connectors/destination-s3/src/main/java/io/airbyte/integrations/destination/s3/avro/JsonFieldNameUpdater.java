--- conflicted
+++ resolved
@@ -23,28 +23,8 @@
     this.standardizedNames = ImmutableMap.copyOf(standardizedNames);
   }
 
-<<<<<<< HEAD
-  public boolean hasNameUpdate() {
-    return standardizedNames.size() > 0;
-  }
-
-  public JsonNode getJsonWithStandardizedFieldNames(final JsonNode input) {
-    if (!hasNameUpdate()) {
-      return input;
-    }
-    String jsonString = Jsons.serialize(input);
-    for (final Map.Entry<String, String> entry : standardizedNames.entrySet()) {
-      jsonString = jsonString.replaceAll(quote(entry.getKey()), quote(entry.getValue()));
-    }
-    return Jsons.deserialize(jsonString);
-  }
-
-  public JsonNode getJsonWithOriginalFieldNames(final JsonNode input) {
-    if (!hasNameUpdate()) {
-=======
   public JsonNode getJsonWithOriginalFieldNames(final JsonNode input) {
     if (standardizedNames.size() == 0) {
->>>>>>> 1dcd525e
       return input;
     }
     String jsonString = Jsons.serialize(input);
